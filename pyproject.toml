--- conflicted
+++ resolved
@@ -24,15 +24,11 @@
     "black",
     "ruff",
     "mypy",
-<<<<<<< HEAD
-]
-
-[tool.setuptools.package-data]
-"chembl2uniprot" = ["default_config.yaml", "config.schema.json"]
-=======
     "pandas-stubs",
     "types-PyYAML",
     "types-jsonschema",
     "types-requests",
 ]
->>>>>>> f5a51ab5
+
+[tool.setuptools.package-data]
+"chembl2uniprot" = ["default_config.yaml", "config.schema.json"]