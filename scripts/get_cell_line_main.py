"""Command line interface for downloading ChEMBL cell line metadata."""

from __future__ import annotations

import argparse
import json
import logging
import sys
from datetime import datetime
from pathlib import Path
from typing import Iterable, Sequence

ROOT = Path(__file__).resolve().parents[1]
LIB_DIR = ROOT / "library"
if __package__ in {None, ""}:
    if str(ROOT) not in sys.path:
        sys.path.insert(0, str(ROOT))
    if str(LIB_DIR) not in sys.path:
        sys.path.insert(0, str(LIB_DIR))

from library.chembl_cell_lines import (  # noqa: E402
    CellLineClient,
    CellLineConfig,
    CellLineError,
)
from library.cli_common import (  # noqa: E402
    resolve_cli_sidecar_paths,
    write_cli_metadata,
)
from library.logging_utils import configure_logging  # noqa: E402

LOGGER = logging.getLogger(__name__)

DEFAULT_LOG_LEVEL = "INFO"
DEFAULT_SEP = ","
DEFAULT_ENCODING = "utf-8"
DEFAULT_COLUMN = "cell_chembl_id"

LOGGER = logging.getLogger(__name__)


def _iter_unique(values: Iterable[str]) -> Iterable[str]:
    """Yield unique values from ``values`` while preserving order."""

    seen: set[str] = set()
    for value in values:
        if value not in seen:
            seen.add(value)
            yield value


def _load_ids_from_csv(path: Path, column: str, sep: str, encoding: str) -> list[str]:
    """Return cell line identifiers from ``column`` in ``path``."""

    import pandas as pd

    df = pd.read_csv(path, sep=sep, encoding=encoding)
    if column not in df.columns:
        raise ValueError(f"Missing column '{column}' in {path}")
    series = df[column].dropna()
    return [str(item).strip() for item in series if str(item).strip()]


def _run(args: argparse.Namespace) -> None:
    """Fetch requested cell line metadata and persist it to disk."""

    if not args.sep:
        raise ValueError("--sep must be a non-empty delimiter")
    if not args.encoding:
        raise ValueError("--encoding must be provided")
    if not args.column or not str(args.column).strip():
        raise ValueError("--column must name a non-empty column")

    ids = list(args.cell_line_ids)
    if args.input:
        input_path = Path(args.input).expanduser()
        if not input_path.exists() or not input_path.is_file():
            raise FileNotFoundError(f"Input file {input_path.resolve()} does not exist")
        ids.extend(
            _load_ids_from_csv(
                input_path.resolve(), args.column, args.sep, args.encoding
            )
        )

    ids = list(_iter_unique(i for i in ids if i))
    if not ids:
        raise ValueError("No cell line identifiers provided")

    output_path = (
        Path(
            args.output
            if args.output
            else f"output_input_{datetime.utcnow():%Y%m%d}.json"
        )
        .expanduser()
        .resolve()
    )
    output_path.parent.mkdir(parents=True, exist_ok=True)

    client = CellLineClient(
        CellLineConfig(
            base_url=args.base_url,
        )
    )
    with output_path.open("w", encoding=args.encoding) as handle:
        for identifier in ids:
            record = client.fetch_cell_line(identifier)
            handle.write(json.dumps(record, ensure_ascii=False, sort_keys=True))
            handle.write("\n")

    print(output_path)


def main(argv: Sequence[str] | None = None) -> None:
    """Parses command-line arguments and downloads cell line records.

    Args:
        argv: A sequence of command-line arguments. If None, `sys.argv` is used.
    """

    parser = argparse.ArgumentParser(
        description="Download metadata for one or more ChEMBL cell lines",
    )
    parser.add_argument(
        "--cell-line-id",
        dest="cell_line_ids",
        action="append",
        default=[],
        help="ChEMBL cell line identifier to fetch (repeat for multiple IDs)",
    )
    parser.add_argument(
        "--input",
        default=None,
        help="CSV file containing cell line identifiers",
    )
    parser.add_argument(
        "--column",
        default=DEFAULT_COLUMN,
        help=f"Name of the column containing identifiers (default: {DEFAULT_COLUMN})",
    )
    parser.add_argument(
        "--output",
        default=None,
        help="Path to write the JSON lines output",
    )
    parser.add_argument(
        "--errors-output",
        default=None,
        help="Optional path for the JSON error report",
    )
    parser.add_argument(
        "--meta-output",
        default=None,
        help="Optional path for the generated .meta.yaml file",
    )
    parser.add_argument(
        "--log-level",
        default=DEFAULT_LOG_LEVEL,
        help="Logging level",
    )
    parser.add_argument(
        "--sep",
        default=DEFAULT_SEP,
        help="Column separator for CSV input",
    )
    parser.add_argument(
        "--encoding",
        default=DEFAULT_ENCODING,
        help="File encoding for CSV input",
    )
    parser.add_argument(
        "--base-url",
        default=CellLineConfig.base_url,
        help="Override the ChEMBL API base URL",
    )
    args = parser.parse_args(argv)

    configure_logging(args.log_level)

<<<<<<< HEAD
    ids = list(args.cell_line_ids)
    if args.input:
        input_path = Path(args.input)
        if not input_path.exists():
            raise FileNotFoundError(f"Input file {input_path} does not exist")
        ids.extend(_load_ids_from_csv(input_path, args.column, args.sep, args.encoding))

    ids = list(_iter_unique(i for i in ids if i))
    if not ids:
        raise ValueError("No cell line identifiers provided")

    command_parts = [sys.argv[0], *(argv or sys.argv[1:])]

    output_path = Path(
        args.output if args.output else f"output_input_{datetime.utcnow():%Y%m%d}.json"
    )
    output_path.parent.mkdir(parents=True, exist_ok=True)

    meta_path, errors_path, _ = resolve_cli_sidecar_paths(
        output_path,
        meta_output=args.meta_output,
        errors_output=args.errors_output,
    )
    errors_path.parent.mkdir(parents=True, exist_ok=True)

    client = CellLineClient(
        CellLineConfig(
            base_url=args.base_url,
        )
    )
    records_written = 0
    field_names: set[str] = set()
    errors: list[dict[str, str]] = []
    with output_path.open("w", encoding=args.encoding) as handle:
        for identifier in ids:
            try:
                record = client.fetch_cell_line(identifier)
            except (CellLineError, ValueError) as exc:
                error_message = str(exc)
                LOGGER.warning(
                    "Failed to fetch cell line %s: %s", identifier, error_message
                )
                errors.append({"cell_line_id": identifier, "error": error_message})
                continue
            handle.write(json.dumps(record, ensure_ascii=False, sort_keys=True))
            handle.write("\n")
            records_written += 1
            if isinstance(record, dict):
                field_names.update(str(key) for key in record)

    with errors_path.open("w", encoding="utf-8") as error_handle:
        json.dump(errors, error_handle, ensure_ascii=False, indent=2, sort_keys=True)

    write_cli_metadata(
        output_path,
        row_count=records_written,
        column_count=len(field_names),
        namespace=args,
        command_parts=command_parts,
        meta_path=meta_path,
    )

    print(output_path)
=======
    try:
        _run(args)
    except (FileNotFoundError, ValueError, CellLineError) as exc:
        LOGGER.error("%s", exc)
        raise SystemExit(1) from exc
    except Exception as exc:  # pragma: no cover - defensive guard
        LOGGER.exception("Unexpected error while downloading cell line metadata")
        raise SystemExit(1) from exc
>>>>>>> 771196dc


if __name__ == "__main__":  # pragma: no cover
    main()<|MERGE_RESOLUTION|>--- conflicted
+++ resolved
@@ -177,7 +177,7 @@
 
     configure_logging(args.log_level)
 
-<<<<<<< HEAD
+ 
     ids = list(args.cell_line_ids)
     if args.input:
         input_path = Path(args.input)
@@ -241,7 +241,7 @@
     )
 
     print(output_path)
-=======
+ 
     try:
         _run(args)
     except (FileNotFoundError, ValueError, CellLineError) as exc:
@@ -250,8 +250,7 @@
     except Exception as exc:  # pragma: no cover - defensive guard
         LOGGER.exception("Unexpected error while downloading cell line metadata")
         raise SystemExit(1) from exc
->>>>>>> 771196dc
-
+ 
 
 if __name__ == "__main__":  # pragma: no cover
     main()