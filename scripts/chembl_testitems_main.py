--- conflicted
+++ resolved
@@ -38,7 +38,7 @@
     return f"output_{stem}_{date_suffix}.csv"
 
 
-<<<<<<< HEAD
+ 
 def _serialise_value(value: object, list_format: str) -> object:
     if isinstance(value, dict):
         return json.dumps(value, ensure_ascii=False, sort_keys=True)
@@ -49,13 +49,13 @@
             )
         return json.dumps(value, ensure_ascii=False, sort_keys=True)
     return value
-=======
+ 
 def _configure_logging(level: str) -> None:
     logging.basicConfig(
         level=getattr(logging, level.upper(), logging.INFO),
         format="%(asctime)s [%(levelname)s] %(name)s: %(message)s",
     )
->>>>>>> 0db58294
+ 
 
 
 def _serialise_complex_columns(df: pd.DataFrame, list_format: str) -> pd.DataFrame:
