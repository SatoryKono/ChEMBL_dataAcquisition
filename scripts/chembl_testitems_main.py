--- conflicted
+++ resolved
@@ -49,7 +49,6 @@
     return f"output_{stem}_{date_suffix}.csv"
 
 
-<<<<<<< HEAD
 def _serialise_value(value: object, list_format: str) -> object:
     if isinstance(value, dict):
         return json.dumps(value, ensure_ascii=False, sort_keys=True)
@@ -78,8 +77,7 @@
     return result
 
 
-=======
->>>>>>> 4371316e
+
 def parse_args(args: Sequence[str] | None = None) -> argparse.Namespace:
     """Parse command line arguments for the molecule pipeline CLI."""
 
