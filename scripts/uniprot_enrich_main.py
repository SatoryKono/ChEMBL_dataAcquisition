--- conflicted
+++ resolved
@@ -25,10 +25,10 @@
 
 import argparse
 
-<<<<<<< HEAD
+
 from library.uniprot_enrich import enrich_uniprot
 from library.chembl2uniprot.logging_utils import configure_logging
-=======
+
 import shutil
 import sys
 from pathlib import Path
@@ -43,7 +43,7 @@
 from uniprot_enrich import (  # noqa: E402
     enrich_uniprot,
 )  # type: ignore[reportMissingImports]
->>>>>>> 33946dc9
+
 
 
 DEFAULT_LOG_LEVEL = "INFO"
@@ -77,7 +77,6 @@
         default=DEFAULT_ENCODING,
         help="File encoding for CSV input and output",
     )
-<<<<<<< HEAD
     parser.add_argument(
         "--log-format",
         default="human",
@@ -87,23 +86,7 @@
     args = parser.parse_args()
     configure_logging(args.log_level, json_logs=args.log_format == "json")
     enrich_uniprot(args.input, list_sep=args.sep)
-=======
-    args = parser.parse_args(argv)
 
-    logging.basicConfig(level=getattr(logging, args.log_level.upper(), logging.INFO))
-
-    input_path = Path(args.input)
-    if args.output:
-        output_path = Path(args.output)
-        # ``enrich_uniprot`` modifies files in-place; copy the input if the user
-        # requested a separate output file.
-        shutil.copy(input_path, output_path)
-        enrich_uniprot(str(output_path), list_sep=args.sep)
-        print(output_path)
-    else:
-        enrich_uniprot(str(input_path), list_sep=args.sep)
-        print(input_path)
->>>>>>> 33946dc9
 
 
 if __name__ == "__main__":  # pragma: no cover - CLI entry point
