--- conflicted
+++ resolved
@@ -36,15 +36,10 @@
 if str(LIB_DIR) not in sys.path:
     sys.path.insert(0, str(LIB_DIR))
 
-<<<<<<< HEAD
+
 from uniprot_enrich import (  # noqa: E402
     enrich_uniprot,
 )  # type: ignore[reportMissingImports]
-=======
-from uniprot_enrich import (
-    enrich_uniprot,
-)  # noqa: E402  # type: ignore[reportMissingImports]
->>>>>>> d724b1a9
 
 
 DEFAULT_LOG_LEVEL = "INFO"
