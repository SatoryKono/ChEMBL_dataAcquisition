"""Command line interface for downloading ChEMBL target metadata."""

from __future__ import annotations

import argparse
from datetime import datetime
from pathlib import Path
from typing import Sequence

if __package__ in {None, ""}:
    from _path_utils import ensure_project_root as _ensure_project_root

    _ensure_project_root()

from chembl_targets import TargetConfig, fetch_targets  # noqa: E402
from library.cli_common import (  # noqa: E402
    analyze_table_quality,
    ensure_output_dir,
    serialise_dataframe,
    write_cli_metadata,
)
from library.io import read_ids  # noqa: E402
from library.io_utils import CsvConfig, write_rows  # noqa: E402
from library.logging_utils import configure_logging  # noqa: E402

DEFAULT_LOG_LEVEL = "INFO"
DEFAULT_SEP = ","
DEFAULT_ENCODING = "utf-8-sig"
DEFAULT_LOG_FORMAT = "human"
DEFAULT_INPUT = "input.csv"
DEFAULT_COLUMN = "target_chembl_id"


<<<<<<< HEAD
def main(argv: Sequence[str] | None = None) -> None:
    """Parses command-line arguments and runs the target data download.

    Args:
        argv: An optional list of command-line arguments. If None, the
            arguments are taken from `sys.argv`.
    """
=======
def _default_output_name(input_path: str) -> str:
    """Derive the default output file name from ``input_path``."""

    stem = Path(input_path).stem or "input"
    date_suffix = datetime.utcnow().strftime("%Y%m%d")
    return f"output_{stem}_{date_suffix}.csv"


def parse_args(argv: Sequence[str] | None = None) -> argparse.Namespace:
    """Create an argument parser and return parsed ``argv``."""

>>>>>>> f7d94785
    parser = argparse.ArgumentParser(description="Download ChEMBL target data")
    parser.add_argument(
        "--input", default=DEFAULT_INPUT, help="Input CSV file containing identifiers"
    )
    parser.add_argument(
        "--output",
        default=None,
        help="Output CSV file. Defaults to output_<input>_<YYYYMMDD>.csv",
    )
    parser.add_argument(
        "--column",
        default=DEFAULT_COLUMN,
        help="Name of the column providing ChEMBL target identifiers",
    )
    parser.add_argument(
        "--log-level",
        default=DEFAULT_LOG_LEVEL,
        help="Logging level (e.g. DEBUG, INFO)",
    )
    parser.add_argument(
        "--log-format",
        default=DEFAULT_LOG_FORMAT,
        choices=("human", "json"),
        help="Logging output format",
    )
    parser.add_argument(
        "--sep",
        default=DEFAULT_SEP,
        help="CSV delimiter used for reading input and writing output",
    )
    parser.add_argument(
        "--encoding",
        default=DEFAULT_ENCODING,
        help="Text encoding for input and output CSV files",
    )
    parser.add_argument(
        "--list-format",
        choices=("json", "pipe"),
        default="json",
        help="Serialisation format for list-like columns",
    )
    parser.add_argument(
        "--meta-output",
        default=None,
        help="Optional path for the generated .meta.yaml file",
    )
    return parser.parse_args(argv)


def main(argv: Sequence[str] | None = None) -> None:
    """Parse command-line arguments and run the target data download."""

    args = parse_args(argv)
    configure_logging(args.log_level, log_format=args.log_format)

    input_path = Path(args.input).expanduser().resolve()
    if not input_path.exists():
        raise FileNotFoundError(f"Input file {input_path} does not exist")

    output_candidate = (
        Path(args.output).expanduser().resolve()
        if args.output
        else input_path.with_name(_default_output_name(args.input))
    )
    output_path = ensure_output_dir(output_candidate)

    csv_cfg = CsvConfig(
        sep=args.sep, encoding=args.encoding, list_format=args.list_format
    )
    identifiers = list(read_ids(input_path, args.column, csv_cfg))

    target_cfg = TargetConfig(
        output_sep=args.sep,
        output_encoding=args.encoding,
        list_format=args.list_format,
    )
    result = fetch_targets(identifiers, target_cfg)
    serialised = serialise_dataframe(result, args.list_format)

    columns = list(serialised.columns) or list(target_cfg.columns)
    rows = serialised.to_dict(orient="records")
    write_rows(output_path, rows, columns, csv_cfg)

    analyze_table_quality(serialised, table_name=str(output_path.with_suffix("")))

    meta_path = Path(args.meta_output).expanduser().resolve() if args.meta_output else None
    write_cli_metadata(
        output_path,
        row_count=int(serialised.shape[0]),
        column_count=int(len(columns)),
        namespace=args,
        meta_path=meta_path,
    )

    print(output_path)


if __name__ == "__main__":  # pragma: no cover
    main()<|MERGE_RESOLUTION|>--- conflicted
+++ resolved
@@ -30,16 +30,6 @@
 DEFAULT_INPUT = "input.csv"
 DEFAULT_COLUMN = "target_chembl_id"
 
-
-<<<<<<< HEAD
-def main(argv: Sequence[str] | None = None) -> None:
-    """Parses command-line arguments and runs the target data download.
-
-    Args:
-        argv: An optional list of command-line arguments. If None, the
-            arguments are taken from `sys.argv`.
-    """
-=======
 def _default_output_name(input_path: str) -> str:
     """Derive the default output file name from ``input_path``."""
 
@@ -51,7 +41,7 @@
 def parse_args(argv: Sequence[str] | None = None) -> argparse.Namespace:
     """Create an argument parser and return parsed ``argv``."""
 
->>>>>>> f7d94785
+
     parser = argparse.ArgumentParser(description="Download ChEMBL target data")
     parser.add_argument(
         "--input", default=DEFAULT_INPUT, help="Input CSV file containing identifiers"
