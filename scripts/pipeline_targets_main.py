# ruff: noqa: E402

"""CLI entry point for the unified target data pipeline."""

from __future__ import annotations

import argparse
import logging

import sys
from pathlib import Path

from typing import List

import pandas as pd
import yaml  # type: ignore[import]
from tqdm.auto import tqdm


ROOT = Path(__file__).resolve().parents[1]
if str(ROOT) not in sys.path:
    sys.path.insert(0, str(ROOT))


from library.chembl_targets import TargetConfig, fetch_targets
from library.gtop_client import GtoPClient, GtoPConfig
from library.hgnc_client import HGNCClient, load_config as load_hgnc_config
from library.uniprot_client import (
    NetworkConfig as UniNetworkConfig,
    RateLimitConfig as UniRateConfig,
    UniProtClient,
)
from library.orthologs import EnsemblHomologyClient, OmaClient


<<<<<<< HEAD
from library.pipeline_targets import (
    PipelineConfig,
    load_pipeline_config,
    run_pipeline,
)
=======
from pipeline_targets import PipelineConfig, load_pipeline_config, run_pipeline
from iuphar import ClassificationRecord, IUPHARClassifier, IUPHARData
>>>>>>> d90f3f99


def merge_chembl_fields(
    pipeline_df: pd.DataFrame, chembl_df: pd.DataFrame
) -> pd.DataFrame:
    """Merge ChEMBL-specific columns into the pipeline output.

    Parameters
    ----------
    pipeline_df:
        Data frame produced by :func:`run_pipeline`.
    chembl_df:
        Data frame containing raw ChEMBL target information.

    Returns
    -------
    pandas.DataFrame
        Combined data frame with additional ChEMBL columns appended. Existing
        columns in ``pipeline_df`` are preserved; overlapping columns from
        ``chembl_df`` are ignored to avoid duplication.
    """

    extra_cols = [c for c in chembl_df.columns if c not in pipeline_df.columns]
    if extra_cols:
        pipeline_df = pipeline_df.merge(
            chembl_df[["target_chembl_id", *extra_cols]],
            on="target_chembl_id",
            how="left",
        )
    return pipeline_df


def add_iuphar_classification(
    pipeline_df: pd.DataFrame,
    target_csv: str | Path,
    family_csv: str | Path,
    *,
    encoding: str = "utf-8",
) -> pd.DataFrame:
    """Append IUPHAR classification columns to ``pipeline_df``.

    Parameters
    ----------
    pipeline_df:
        Data frame produced by :func:`run_pipeline`.
    target_csv:
        Path to the ``_IUPHAR_target.csv`` file.
    family_csv:
        Path to the ``_IUPHAR_family.csv`` file.
    encoding:
        File encoding used when loading the IUPHAR tables.

    Returns
    -------
    pandas.DataFrame
        ``pipeline_df`` extended with classification fields. Existing
        columns are preserved.
    """

    data = IUPHARData.from_files(target_csv, family_csv, encoding=encoding)
    classifier = IUPHARClassifier(data)

    def _classify(row: pd.Series) -> pd.Series:
        # Prioritise an explicit GtoP target ID if available.
        target_id = row.get("gtop_target_id", "")
        if not target_id:
            target_id = data.target_id_by_uniprot(row.get("uniprot_id_primary", ""))
        if not target_id:
            target_id = data.target_id_by_hgnc_name(row.get("hgnc_name", ""))
        if not target_id:
            target_id = data.target_id_by_hgnc_id(row.get("hgnc_id", ""))
        if not target_id:
            target_id = data.target_id_by_gene(row.get("gene_symbol", ""))
        if not target_id:
            synonyms = str(row.get("synonyms_all", "")).split("|")
            mapped = data.target_ids_by_synonyms(synonyms)
            # Ignore ambiguous mappings returning multiple IDs.
            if mapped and "|" not in mapped:
                target_id = mapped
        record = (
            classifier.by_target_id(target_id)
            if target_id
            else ClassificationRecord()
        )
        return pd.Series(
            {
                "iuphar_target_id": record.IUPHAR_target_id,
                "iuphar_family_id": record.IUPHAR_family_id,
                "iuphar_type": record.IUPHAR_type,
                "iuphar_class": record.IUPHAR_class,
                "iuphar_subclass": record.IUPHAR_subclass,
                "iuphar_chain": ">".join(record.IUPHAR_tree),
                "iuphar_name": record.IUPHAR_name,
                "iuphar_full_id_path": data.all_id(record.IUPHAR_target_id)
                if record.IUPHAR_target_id != "N/A"
                else "",
                "iuphar_full_name_path": data.all_name(record.IUPHAR_target_id)
                if record.IUPHAR_target_id != "N/A"
                else "",
            }
        )

    class_df = pipeline_df.apply(_classify, axis=1)
    return pd.concat([pipeline_df, class_df], axis=1)


def parse_args() -> argparse.Namespace:
    """Parse command-line arguments for the pipeline."""

    parser = argparse.ArgumentParser(description="Unified target data pipeline")
    parser.add_argument("--input", required=True)
    parser.add_argument("--output", required=True)
    parser.add_argument("--id-column", default="target_chembl_id")
    parser.add_argument("--config", default="config.yaml")
    parser.add_argument("--log-level", default="INFO")
    parser.add_argument("--sep", default=",")
    parser.add_argument("--encoding", default="utf-8-sig")
    parser.add_argument("--list-format", default="json")
    parser.add_argument("--species", default="Human")
    parser.add_argument("--affinity-parameter", default="pKi")
    parser.add_argument("--approved-only", default="false")
    parser.add_argument("--primary-target-only", default="true")
    parser.add_argument("--with-isoforms", action="store_true")
    parser.add_argument("--with-orthologs", action="store_true")
    parser.add_argument("--iuphar-target", help="Path to _IUPHAR_target.csv")
    parser.add_argument("--iuphar-family", help="Path to _IUPHAR_family.csv")
    return parser.parse_args()


def build_clients(
    cfg_path: str, pipeline_cfg: PipelineConfig, *, with_orthologs: bool = False
) -> tuple[
    UniProtClient,
    HGNCClient,
    GtoPClient,
    EnsemblHomologyClient | None,
    OmaClient | None,
    list[str],
]:
    """Initialise service clients used by the pipeline."""

    with open(cfg_path, "r", encoding="utf-8") as fh:
        data = yaml.safe_load(fh) or {}
    uni_cfg = data["uniprot"]
    fields = ",".join(uni_cfg.get("fields", []))
    uni = UniProtClient(
        base_url=uni_cfg["base_url"],
        fields=fields,
        network=UniNetworkConfig(
            timeout_sec=pipeline_cfg.timeout_sec,
            max_retries=pipeline_cfg.retries,
        ),
        rate_limit=UniRateConfig(rps=pipeline_cfg.rate_limit_rps),
    )

    # The HGNC configuration is nested under the top-level "hgnc" section
    # in the YAML file. Explicitly select this section to avoid passing the
    # entire configuration dictionary to ``HGNCServiceConfig``, which would
    # otherwise raise ``TypeError`` due to unexpected keys.
    hcfg = load_hgnc_config(cfg_path, section="hgnc")
    hcfg.network.timeout_sec = pipeline_cfg.timeout_sec
    hcfg.network.max_retries = pipeline_cfg.retries
    hcfg.rate_limit.rps = pipeline_cfg.rate_limit_rps
    hgnc = HGNCClient(hcfg)

    gcfg = GtoPConfig(
        base_url=data["gtop"]["base_url"],
        timeout_sec=pipeline_cfg.timeout_sec,
        max_retries=pipeline_cfg.retries,
        rps=pipeline_cfg.rate_limit_rps,
    )
    gtop = GtoPClient(gcfg)

    ens_client: EnsemblHomologyClient | None = None
    oma_client: OmaClient | None = None
    target_species: list[str] = []
    if with_orthologs:
        orth_cfg = data.get("orthologs", {})
        ens_client = EnsemblHomologyClient(
            base_url="https://rest.ensembl.org",
            network=UniNetworkConfig(
                timeout_sec=pipeline_cfg.timeout_sec,
                max_retries=pipeline_cfg.retries,
            ),
            rate_limit=UniRateConfig(rps=pipeline_cfg.rate_limit_rps),
        )
        oma_client = OmaClient(
            base_url="https://omabrowser.org/api",
            network=UniNetworkConfig(
                timeout_sec=pipeline_cfg.timeout_sec,
                max_retries=pipeline_cfg.retries,
            ),
            rate_limit=UniRateConfig(rps=pipeline_cfg.rate_limit_rps),
        )
        target_species = list(orth_cfg.get("target_species", []))
    return uni, hgnc, gtop, ens_client, oma_client, target_species


def main() -> None:
    """Run the unified pipeline on the provided input IDs."""

    args = parse_args()
    logging.basicConfig(level=args.log_level.upper())
    pipeline_cfg = load_pipeline_config(args.config)
    pipeline_cfg.list_format = args.list_format
    pipeline_cfg.species_priority = [args.species]
    pipeline_cfg.iuphar.affinity_parameter = args.affinity_parameter
    pipeline_cfg.iuphar.approved_only = (
        None
        if args.approved_only.lower() == "null"
        else args.approved_only.lower() == "true"
    )
    pipeline_cfg.iuphar.primary_target_only = args.primary_target_only.lower() == "true"
    pipeline_cfg.include_isoforms = args.with_isoforms

    # Load optional ChEMBL column configuration and ensure required fields
    with open(args.config, "r", encoding="utf-8") as fh:
        data = yaml.safe_load(fh) or {}
    chembl_cols = list(data.get("chembl", {}).get("columns", []))
    required_cols = [
        "target_chembl_id",
        "pref_name",
        "protein_name_canonical",
        "target_type",
        "organism",
        "tax_id",
        "species_group_flag",
        "target_components",
        "protein_classifications",
        "cross_references",
        "gene_symbol_list",
        "protein_synonym_list",
        "hgnc_name",
        "hgnc_id",
    ]
    columns = chembl_cols or []
    for col in required_cols:
        if col not in columns:
            columns.append(col)
    chembl_cfg: TargetConfig = TargetConfig(
        list_format=pipeline_cfg.list_format, columns=columns
    )

    # Merge additional column requirements from other data sources so that the
    # final output includes every requested field. This allows individual
    # sections in the YAML configuration (``uniprot``, ``gtop``, ``hgnc``) to
    # declare their own column lists without having to manually duplicate them
    # under ``pipeline.columns``.
    for section in ("uniprot", "gtop", "hgnc"):
        for col in data.get(section, {}).get("columns", []):
            if col not in pipeline_cfg.columns:
                pipeline_cfg.columns.append(col)

    (
        uni_client,
        hgnc_client,
        gtop_client,
        ens_client,
        oma_client,
        target_species,
    ) = build_clients(args.config, pipeline_cfg, with_orthologs=args.with_orthologs)

    df = pd.read_csv(args.input, sep=args.sep, encoding=args.encoding)
    if args.id_column not in df.columns:
        raise ValueError(f"Missing required column '{args.id_column}'")
    ids_series = df[args.id_column].astype(str).map(str.strip)
    ids_series = ids_series[ids_series != ""]
    ids: List[str] = list(dict.fromkeys(ids_series))

    # Fetch comprehensive ChEMBL data once and reuse it in the pipeline
    chembl_df = fetch_targets(ids, chembl_cfg)

    def _cached_chembl_fetch(
        _: List[str], __: TargetConfig
    ) -> pd.DataFrame:  # pragma: no cover - simple wrapper
        return chembl_df

    # Run the pipeline with a progress bar to provide user feedback on long
    # operations. The progress bar advances once per processed target.
    with tqdm(total=len(ids), desc="targets") as pbar:
        out_df = run_pipeline(
            ids,
            pipeline_cfg,
            chembl_fetcher=_cached_chembl_fetch,
            chembl_config=chembl_cfg,
            uniprot_client=uni_client,
            hgnc_client=hgnc_client,
            gtop_client=gtop_client,
            ensembl_client=ens_client,
            oma_client=oma_client,
            target_species=target_species,
            progress_callback=pbar.update,
        )
    out_df = merge_chembl_fields(out_df, chembl_df)
    if args.iuphar_target and args.iuphar_family:
        out_df = add_iuphar_classification(
            out_df,
            args.iuphar_target,
            args.iuphar_family,
            encoding=args.encoding,
        )
    out_df.to_csv(args.output, index=False, sep=args.sep, encoding=args.encoding)


if __name__ == "__main__":
    main()<|MERGE_RESOLUTION|>--- conflicted
+++ resolved
@@ -33,16 +33,14 @@
 from library.orthologs import EnsemblHomologyClient, OmaClient
 
 
-<<<<<<< HEAD
+
 from library.pipeline_targets import (
     PipelineConfig,
     load_pipeline_config,
     run_pipeline,
 )
-=======
-from pipeline_targets import PipelineConfig, load_pipeline_config, run_pipeline
+
 from iuphar import ClassificationRecord, IUPHARClassifier, IUPHARData
->>>>>>> d90f3f99
 
 
 def merge_chembl_fields(
