# ruff: noqa: E402

"""CLI entry point for the unified target data pipeline."""

from __future__ import annotations

import argparse
import logging

import sys
from pathlib import Path

from typing import Any, Callable, Dict, List

import pandas as pd
import yaml  # type: ignore[import]
from tqdm.auto import tqdm


ROOT = Path(__file__).resolve().parents[1]
if str(ROOT) not in sys.path:
    sys.path.insert(0, str(ROOT))


from library.chembl_targets import TargetConfig, fetch_targets
from library.gtop_client import GtoPClient, GtoPConfig
from library.hgnc_client import HGNCClient, load_config as load_hgnc_config
from library.uniprot_client import (
    NetworkConfig as UniNetworkConfig,
    RateLimitConfig as UniRateConfig,
    UniProtClient,
)
from library.orthologs import EnsemblHomologyClient, OmaClient


<<<<<<< HEAD
from library.protein_classifier import classify_protein



=======
>>>>>>> ef74b844
from library.pipeline_targets import (
    PipelineConfig,
    load_pipeline_config,
    run_pipeline,
)

from library.iuphar import ClassificationRecord, IUPHARClassifier, IUPHARData


# Columns produced by :func:`add_iuphar_classification`.
IUPHAR_CLASS_COLUMNS = [
    "iuphar_target_id",
    "iuphar_family_id",
    "iuphar_type",
    "iuphar_class",
    "iuphar_subclass",
    "iuphar_chain",
    "iuphar_name",
    "iuphar_full_id_path",
    "iuphar_full_name_path",
]


def merge_chembl_fields(
    pipeline_df: pd.DataFrame, chembl_df: pd.DataFrame
) -> pd.DataFrame:
    """Merge ChEMBL-specific columns into the pipeline output.

    Parameters
    ----------
    pipeline_df:
        Data frame produced by :func:`run_pipeline`.
    chembl_df:
        Data frame containing raw ChEMBL target information.

    Returns
    -------
    pandas.DataFrame
        Combined data frame with additional ChEMBL columns appended. Existing
        columns in ``pipeline_df`` are preserved; overlapping columns from
        ``chembl_df`` are ignored to avoid duplication.
    """

    extra_cols = [c for c in chembl_df.columns if c not in pipeline_df.columns]
    if extra_cols:
        pipeline_df = pipeline_df.merge(
            chembl_df[["target_chembl_id", *extra_cols]],
            on="target_chembl_id",
            how="left",
        )
    return pipeline_df


def add_iuphar_classification(
    pipeline_df: pd.DataFrame,
    target_csv: str | Path,
    family_csv: str | Path,
    *,
    encoding: str = "utf-8",
) -> pd.DataFrame:
    """Append IUPHAR classification columns to ``pipeline_df``.

    Parameters
    ----------
    pipeline_df:
        Data frame produced by :func:`run_pipeline`.
    target_csv:
        Path to the ``_IUPHAR_target.csv`` file.
    family_csv:
        Path to the ``_IUPHAR_family.csv`` file.
    encoding:
        File encoding used when loading the IUPHAR tables.

    Returns
    -------
    pandas.DataFrame
        ``pipeline_df`` extended with classification fields. Existing
        columns are preserved.
    """

    data = IUPHARData.from_files(target_csv, family_csv, encoding=encoding)
    classifier = IUPHARClassifier(data)

    def _classify(row: pd.Series) -> pd.Series:
        # Prioritise an explicit GtoP target ID if available.
        target_id = row.get("gtop_target_id", "")
        if not target_id:
            target_id = data.target_id_by_uniprot(row.get("uniprot_id_primary", ""))
        if not target_id:
            target_id = data.target_id_by_hgnc_name(row.get("hgnc_name", ""))
        if not target_id:
            target_id = data.target_id_by_hgnc_id(row.get("hgnc_id", ""))
        if not target_id:
            target_id = data.target_id_by_gene(row.get("gene_symbol", ""))
        if not target_id:
            synonyms = str(row.get("synonyms_all", "")).split("|")
            mapped = data.target_ids_by_synonyms(synonyms)
            # Ignore ambiguous mappings returning multiple IDs.
            if mapped and "|" not in mapped:
                target_id = mapped
        record = (
            classifier.by_target_id(target_id) if target_id else ClassificationRecord()
        )
        return pd.Series(
            {
                "iuphar_target_id": record.IUPHAR_target_id,
                "iuphar_family_id": record.IUPHAR_family_id,
                "iuphar_type": record.IUPHAR_type,
                "iuphar_class": record.IUPHAR_class,
                "iuphar_subclass": record.IUPHAR_subclass,
                "iuphar_chain": ">".join(record.IUPHAR_tree),
                "iuphar_name": record.IUPHAR_name,
                "iuphar_full_id_path": (
                    data.all_id(record.IUPHAR_target_id)
                    if record.IUPHAR_target_id != "N/A"
                    else ""
                ),
                "iuphar_full_name_path": (
                    data.all_name(record.IUPHAR_target_id)
                    if record.IUPHAR_target_id != "N/A"
                    else ""
                ),
            }
        )

    class_df = pipeline_df.apply(_classify, axis=1)
    return pd.concat([pipeline_df, class_df], axis=1)


def add_protein_classification(
    pipeline_df: pd.DataFrame,
    fetch_entry: Callable[[str], Dict[str, Any] | None],
) -> pd.DataFrame:
    """Append automated protein classification columns.

    Parameters
    ----------
    pipeline_df:
        Data frame produced by :func:`run_pipeline`.
    fetch_entry:
        Callable returning a UniProt JSON dictionary for a given accession.

    Returns
    -------
    pandas.DataFrame
        ``pipeline_df`` extended with predicted classification fields. The
        following columns are added:

        ``protein_class_pred_L1``, ``protein_class_pred_L2``,
        ``protein_class_pred_L3``, ``protein_class_pred_rule_id``,
        ``protein_class_pred_evidence`` and
        ``protein_class_pred_confidence``.
    """

    columns = [
        "protein_class_pred_L1",
        "protein_class_pred_L2",
        "protein_class_pred_L3",
        "protein_class_pred_rule_id",
        "protein_class_pred_evidence",
        "protein_class_pred_confidence",
    ]

    def _classify(acc: str) -> pd.Series:
        try:
            entry = fetch_entry(acc)
        except Exception as exc:  # pragma: no cover - logging side effect
            logging.getLogger(__name__).warning(
                "Failed to fetch UniProt entry %s: %s", acc, exc
            )
            entry = None
        result = classify_protein(entry) if entry else {}
        evidence = result.get("evidence", [])
        return pd.Series(
            {
                "protein_class_pred_L1": result.get("protein_class_L1", ""),
                "protein_class_pred_L2": result.get("protein_class_L2", ""),
                "protein_class_pred_L3": result.get("protein_class_L3", ""),
                "protein_class_pred_rule_id": result.get("rule_id", ""),
                "protein_class_pred_evidence": "|".join(evidence),
                "protein_class_pred_confidence": result.get("confidence", ""),
            }
        )

    class_df = pipeline_df["uniprot_id_primary"].apply(_classify)
    for col in columns:
        if col not in class_df.columns:
            class_df[col] = ""
    return pd.concat([pipeline_df, class_df], axis=1)


def parse_args() -> argparse.Namespace:
    """Parse command-line arguments for the pipeline."""

    parser = argparse.ArgumentParser(description="Unified target data pipeline")
    parser.add_argument("--input", required=True)
    parser.add_argument("--output", required=True)
    parser.add_argument("--id-column", default="target_chembl_id")
    parser.add_argument("--config", default="config.yaml")
    parser.add_argument("--log-level", default="INFO")
    parser.add_argument("--sep", default=",")
    parser.add_argument("--encoding", default="utf-8-sig")
    parser.add_argument("--list-format", default="json")
    parser.add_argument("--species", default="Human")
    parser.add_argument("--affinity-parameter", default="pKi")
    parser.add_argument("--approved-only", default="false")
    parser.add_argument("--primary-target-only", default="true")
    parser.add_argument("--with-isoforms", action="store_true")
    parser.add_argument("--with-orthologs", action="store_true")
    parser.add_argument("--iuphar-target", help="Path to _IUPHAR_target.csv")
    parser.add_argument("--iuphar-family", help="Path to _IUPHAR_family.csv")
    return parser.parse_args()


def build_clients(
    cfg_path: str, pipeline_cfg: PipelineConfig, *, with_orthologs: bool = False
) -> tuple[
    UniProtClient,
    HGNCClient,
    GtoPClient,
    EnsemblHomologyClient | None,
    OmaClient | None,
    list[str],
]:
    """Initialise service clients used by the pipeline."""

    with open(cfg_path, "r", encoding="utf-8") as fh:
        data = yaml.safe_load(fh) or {}
    uni_cfg = data["uniprot"]
    fields = ",".join(uni_cfg.get("fields", []))
    uni = UniProtClient(
        base_url=uni_cfg["base_url"],
        fields=fields,
        network=UniNetworkConfig(
            timeout_sec=pipeline_cfg.timeout_sec,
            max_retries=pipeline_cfg.retries,
        ),
        rate_limit=UniRateConfig(rps=pipeline_cfg.rate_limit_rps),
    )

    # The HGNC configuration is nested under the top-level "hgnc" section
    # in the YAML file. Explicitly select this section to avoid passing the
    # entire configuration dictionary to ``HGNCServiceConfig``, which would
    # otherwise raise ``TypeError`` due to unexpected keys.
    hcfg = load_hgnc_config(cfg_path, section="hgnc")
    hcfg.network.timeout_sec = pipeline_cfg.timeout_sec
    hcfg.network.max_retries = pipeline_cfg.retries
    hcfg.rate_limit.rps = pipeline_cfg.rate_limit_rps
    hgnc = HGNCClient(hcfg)

    gcfg = GtoPConfig(
        base_url=data["gtop"]["base_url"],
        timeout_sec=pipeline_cfg.timeout_sec,
        max_retries=pipeline_cfg.retries,
        rps=pipeline_cfg.rate_limit_rps,
    )
    gtop = GtoPClient(gcfg)

    ens_client: EnsemblHomologyClient | None = None
    oma_client: OmaClient | None = None
    target_species: list[str] = []
    if with_orthologs:
        orth_cfg = data.get("orthologs", {})
        ens_client = EnsemblHomologyClient(
            base_url="https://rest.ensembl.org",
            network=UniNetworkConfig(
                timeout_sec=pipeline_cfg.timeout_sec,
                max_retries=pipeline_cfg.retries,
            ),
            rate_limit=UniRateConfig(rps=pipeline_cfg.rate_limit_rps),
        )
        oma_client = OmaClient(
            base_url="https://omabrowser.org/api",
            network=UniNetworkConfig(
                timeout_sec=pipeline_cfg.timeout_sec,
                max_retries=pipeline_cfg.retries,
            ),
            rate_limit=UniRateConfig(rps=pipeline_cfg.rate_limit_rps),
        )
        target_species = list(orth_cfg.get("target_species", []))
    return uni, hgnc, gtop, ens_client, oma_client, target_species


def main() -> None:
    """Run the unified pipeline on the provided input IDs."""

    args = parse_args()
    logging.basicConfig(level=args.log_level.upper())
    pipeline_cfg = load_pipeline_config(args.config)
    pipeline_cfg.list_format = args.list_format
    pipeline_cfg.species_priority = [args.species]
    pipeline_cfg.iuphar.affinity_parameter = args.affinity_parameter
    pipeline_cfg.iuphar.approved_only = (
        None
        if args.approved_only.lower() == "null"
        else args.approved_only.lower() == "true"
    )
    pipeline_cfg.iuphar.primary_target_only = args.primary_target_only.lower() == "true"
    pipeline_cfg.include_isoforms = args.with_isoforms

    # Load optional ChEMBL column configuration and ensure required fields
    with open(args.config, "r", encoding="utf-8") as fh:
        data = yaml.safe_load(fh) or {}
    chembl_cols = list(data.get("chembl", {}).get("columns", []))
    required_cols = [
        "target_chembl_id",
        "pref_name",
        "protein_name_canonical",
        "target_type",
        "organism",
        "tax_id",
        "species_group_flag",
        "target_components",
        "protein_classifications",
        "cross_references",
        "gene_symbol_list",
        "protein_synonym_list",
        "hgnc_name",
        "hgnc_id",
    ]
    columns = chembl_cols or []
    for col in required_cols:
        if col not in columns:
            columns.append(col)
    chembl_cfg: TargetConfig = TargetConfig(
        list_format=pipeline_cfg.list_format, columns=columns
    )

    # Merge additional column requirements from other data sources so that the
    # final output includes every requested field. This allows individual
    # sections in the YAML configuration (``uniprot``, ``gtop``, ``hgnc``) to
    # declare their own column lists without having to manually duplicate them
    # under ``pipeline.columns``.
    for section in ("uniprot", "gtop", "hgnc"):
        for col in data.get(section, {}).get("columns", []):
            if col not in pipeline_cfg.columns:
                pipeline_cfg.columns.append(col)

    (
        uni_client,
        hgnc_client,
        gtop_client,
        ens_client,
        oma_client,
        target_species,
    ) = build_clients(args.config, pipeline_cfg, with_orthologs=args.with_orthologs)

    df = pd.read_csv(args.input, sep=args.sep, encoding=args.encoding)
    if args.id_column not in df.columns:
        raise ValueError(f"Missing required column '{args.id_column}'")
    ids_series = df[args.id_column].astype(str).map(str.strip)
    ids_series = ids_series[ids_series != ""]
    ids: List[str] = list(dict.fromkeys(ids_series))

    # Fetch comprehensive ChEMBL data once and reuse it in the pipeline
    chembl_df = fetch_targets(ids, chembl_cfg)

    def _cached_chembl_fetch(
        _: List[str], __: TargetConfig
    ) -> pd.DataFrame:  # pragma: no cover - simple wrapper
        return chembl_df

    # Run the pipeline with a progress bar to provide user feedback on long
    # operations. The progress bar advances once per processed target.
    with tqdm(total=len(ids), desc="targets") as pbar:
        out_df = run_pipeline(
            ids,
            pipeline_cfg,
            chembl_fetcher=_cached_chembl_fetch,
            chembl_config=chembl_cfg,
            uniprot_client=uni_client,
            hgnc_client=hgnc_client,
            gtop_client=gtop_client,
            ensembl_client=ens_client,
            oma_client=oma_client,
            target_species=target_species,
            progress_callback=pbar.update,
        )
    out_df = merge_chembl_fields(out_df, chembl_df)

    # Append optional IUPHAR classification data when both CSV files are provided.
    if args.iuphar_target and args.iuphar_family:
        target_csv = Path(args.iuphar_target)
        family_csv = Path(args.iuphar_family)
        if not target_csv.exists():
            msg = f"IUPHAR target file not found: {target_csv}"
            raise FileNotFoundError(msg)
        if not family_csv.exists():
            msg = f"IUPHAR family file not found: {family_csv}"
            raise FileNotFoundError(msg)
        out_df = add_iuphar_classification(
            out_df,
            target_csv,
            family_csv,
            encoding=args.encoding,
        )
<<<<<<< HEAD
    out_df = add_protein_classification(out_df, uni_client.fetch_entry_json)
=======
        # Keep classification columns grouped together at the end for clarity.
        cols = [c for c in out_df.columns if c not in IUPHAR_CLASS_COLUMNS]
        out_df = out_df[cols + IUPHAR_CLASS_COLUMNS]

>>>>>>> ef74b844
    out_df.to_csv(args.output, index=False, sep=args.sep, encoding=args.encoding)


if __name__ == "__main__":
    main()<|MERGE_RESOLUTION|>--- conflicted
+++ resolved
@@ -33,13 +33,10 @@
 from library.orthologs import EnsemblHomologyClient, OmaClient
 
 
-<<<<<<< HEAD
 from library.protein_classifier import classify_protein
 
 
 
-=======
->>>>>>> ef74b844
 from library.pipeline_targets import (
     PipelineConfig,
     load_pipeline_config,
@@ -436,14 +433,11 @@
             family_csv,
             encoding=args.encoding,
         )
-<<<<<<< HEAD
     out_df = add_protein_classification(out_df, uni_client.fetch_entry_json)
-=======
         # Keep classification columns grouped together at the end for clarity.
-        cols = [c for c in out_df.columns if c not in IUPHAR_CLASS_COLUMNS]
-        out_df = out_df[cols + IUPHAR_CLASS_COLUMNS]
-
->>>>>>> ef74b844
+    cols = [c for c in out_df.columns if c not in IUPHAR_CLASS_COLUMNS]
+    out_df = out_df[cols + IUPHAR_CLASS_COLUMNS]
+
     out_df.to_csv(args.output, index=False, sep=args.sep, encoding=args.encoding)
 
 
