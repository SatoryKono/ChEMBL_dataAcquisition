--- conflicted
+++ resolved
@@ -33,12 +33,10 @@
 from library.orthologs import EnsemblHomologyClient, OmaClient
 
 
-<<<<<<< HEAD
-=======
 from library.protein_classifier import classify_protein
 
 
->>>>>>> cf1b54dc
+
 from library.pipeline_targets import (
     PipelineConfig,
     load_pipeline_config,
