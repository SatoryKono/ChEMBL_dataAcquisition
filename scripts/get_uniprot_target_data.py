--- conflicted
+++ resolved
@@ -9,11 +9,11 @@
 
 import argparse
 import logging
-<<<<<<< HEAD
+ч
 import sys
-=======
+
 from collections.abc import Mapping, Sequence
->>>>>>> fa914561
+
 from datetime import datetime
 from pathlib import Path
 from typing import TYPE_CHECKING, Any
@@ -305,11 +305,9 @@
                         "parent_uniprot_id": acc,
                         "isoform_uniprot_id": iso["isoform_uniprot_id"],
                         "isoform_name": iso["isoform_name"],
-<<<<<<< HEAD
+
                         "isoform_synonyms": list(iso["isoform_synonyms"]),
-=======
-                        "isoform_synonyms": iso["isoform_synonyms"],
->>>>>>> fa914561
+
                         "is_canonical": iso["is_canonical"],
                     }
                 )
