"""Retrieve and normalise UniProtKB target information.

Example
-------
>>> python scripts/get_uniprot_target_data.py --input data.csv --output out.csv
"""

from __future__ import annotations

import argparse
import json
import logging
import sys
from datetime import datetime
from pathlib import Path
from typing import Any, Dict, List

import yaml

ROOT = Path(__file__).resolve().parents[1]
if str(ROOT) not in sys.path:
    sys.path.insert(0, str(ROOT))

from library.io_utils import CsvConfig, read_ids, write_rows  # noqa: E402
from library.uniprot_client import (  # noqa: E402
    NetworkConfig,
    RateLimitConfig,
    UniProtClient,
)
from library.uniprot_normalize import (  # noqa: E402
    Isoform,
    extract_ensembl_gene_ids,
    extract_isoforms,
    normalize_entry,
    output_columns,
)
from library.orthologs import EnsemblHomologyClient, OmaClient  # noqa: E402
<<<<<<< HEAD
from library.http_client import CacheConfig  # noqa: E402
=======
from library.logging_utils import configure_logging  # noqa: E402
>>>>>>> f2f85207


DEFAULT_INPUT = "input.csv"
DEFAULT_OUTPUT = "output_input_{date}.csv"
DEFAULT_COLUMN = "uniprot_id"
DEFAULT_LOG_LEVEL = "INFO"
DEFAULT_SEP = ","
DEFAULT_ENCODING = "utf-8"


def _default_output(input_path: Path) -> Path:
    """Generate a default output file path based on the input path.

    The default path includes the current date to avoid overwriting previous
    runs.
    """

    date = datetime.now().strftime("%Y%m%d")
    return input_path.with_name(DEFAULT_OUTPUT.format(date=date))


def main(argv: List[str] | None = None) -> None:
    """Entry point for the UniProt target data retrieval script."""

    parser = argparse.ArgumentParser(description="Fetch UniProt target data")
    parser.add_argument("--input", default=DEFAULT_INPUT, help="Input CSV path")
    parser.add_argument("--output", help="Output CSV path")
    parser.add_argument(
        "--column", default=DEFAULT_COLUMN, help="Column with UniProt IDs"
    )
    parser.add_argument("--sep", help="CSV separator, e.g. ','")
    parser.add_argument("--encoding", help="File encoding, e.g. 'utf-8'")
    parser.add_argument(
        "--include-sequence",
        action="store_true",
        help="Include full protein sequence",
    )
    parser.add_argument(
        "--with-isoforms",
        action="store_true",
        help="Fetch and export isoform information",
    )
    parser.add_argument(
        "--isoforms-output",
        help="Path to write normalised isoform table",
    )
    parser.add_argument(
        "--with-orthologs", action="store_true", help="Retrieve ortholog information"
    )
    parser.add_argument(
        "--orthologs-output", help="Path to write normalised ortholog table"
    )
    parser.add_argument(
        "--log-level",
        default=DEFAULT_LOG_LEVEL,
        help="Logging level (INFO, DEBUG, ... )",
    )
    args = parser.parse_args(argv)

    configure_logging(args.log_level)

    config = yaml.safe_load((ROOT / "config.yaml").read_text())
    uniprot_cfg = config.get("uniprot", {})
    output_cfg = config.get("output", {})
    orth_cfg = config.get("orthologs", {})
    global_cache = CacheConfig.from_dict(config.get("http_cache"))

    list_format = output_cfg.get("list_format", "json")
    include_seq = args.include_sequence or output_cfg.get("include_sequence", False)
    sep = args.sep or output_cfg.get("sep", DEFAULT_SEP)
    encoding = args.encoding or output_cfg.get("encoding", DEFAULT_ENCODING)
    include_iso = args.with_isoforms or uniprot_cfg.get("include_isoforms", False)
    use_fasta_stream = uniprot_cfg.get("use_fasta_stream_for_isoform_ids", True)

    # Use configuration defaults when CLI options are omitted
    csv_cfg = CsvConfig(sep=sep, encoding=encoding, list_format=list_format)

    client = UniProtClient(
        base_url=uniprot_cfg.get("base_url", "https://rest.uniprot.org/uniprotkb"),
        fields=(
            ",".join(uniprot_cfg.get("fields", [])) if uniprot_cfg.get("fields") else ""
        ),
        network=NetworkConfig(
            timeout_sec=uniprot_cfg.get("timeout_sec", 30),
            max_retries=uniprot_cfg.get("retries", 3),
            backoff_sec=1.0,
        ),
        rate_limit=RateLimitConfig(rps=uniprot_cfg.get("rps", 3)),
        cache=CacheConfig.from_dict(uniprot_cfg.get("cache")) or global_cache,
    )

    input_path = Path(args.input)
    output_path = Path(args.output) if args.output else _default_output(input_path)

    orthologs_path = (
        Path(args.orthologs_output)
        if args.orthologs_output
        else output_path.with_name(output_path.stem + "_orthologs.csv")
    )

    iso_out_path = (
        Path(args.isoforms_output)
        if args.isoforms_output
        else output_path.with_name(f"{output_path.stem}_isoforms.csv")
    )

    accessions = read_ids(input_path, args.column, csv_cfg)
    rows: List[Dict[str, Any]] = []
    iso_rows: List[Dict[str, str]] = []

    cols = output_columns(include_seq)

    target_species: List[str] = []
    ensembl_client: EnsemblHomologyClient | None = None
    oma_client: OmaClient | None = None
    orth_cols: List[str] = []
    orth_rows: List[Dict[str, Any]] = []

    if args.with_orthologs and orth_cfg.get("enabled", True):
        orth_cache = CacheConfig.from_dict(orth_cfg.get("cache")) or global_cache
        ensembl_client = EnsemblHomologyClient(
            base_url="https://rest.ensembl.org",
            network=NetworkConfig(
                timeout_sec=orth_cfg.get("timeout_sec", 30),
                max_retries=orth_cfg.get("retries", 3),
                backoff_sec=orth_cfg.get("backoff_base_sec", 1.0),
            ),
            rate_limit=RateLimitConfig(rps=orth_cfg.get("rate_limit_rps", 2)),
            cache=orth_cache,
        )
        oma_client = OmaClient(
            base_url="https://omabrowser.org/api",
            network=NetworkConfig(
                timeout_sec=orth_cfg.get("timeout_sec", 30),
                max_retries=orth_cfg.get("retries", 3),
                backoff_sec=orth_cfg.get("backoff_base_sec", 1.0),
            ),
            rate_limit=RateLimitConfig(rps=orth_cfg.get("rate_limit_rps", 2)),
            cache=orth_cache,
        )
        target_species = orth_cfg.get("target_species", [])
        orth_cols = [
            "source_uniprot_id",
            "source_ensembl_gene_id",
            "source_species",
            "target_species",
            "target_gene_symbol",
            "target_ensembl_gene_id",
            "target_uniprot_id",
            "homology_type",
            "perc_id",
            "perc_pos",
            "dn",
            "ds",
            "is_high_confidence",
            "source_db",
        ]

    for acc in accessions:
        data = client.fetch_entry_json(acc)
        if data is None:
            logging.warning("No entry for %s", acc)
            row: Dict[str, Any] = {c: "" for c in cols}
            row["uniprot_id"] = acc
            if ensembl_client:
                row["orthologs_json"] = "[]"
                row["orthologs_count"] = 0
            rows.append(row)
            continue

        gene_ids = extract_ensembl_gene_ids(data)

        isoforms: List[Isoform] = []
        if include_iso:
            entry = data
            fasta_headers: List[str] = []
            if use_fasta_stream:
                fasta_headers = client.fetch_isoforms_fasta(acc)
            isoforms = extract_isoforms(entry, fasta_headers)
            for iso in isoforms:
                iso_rows.append(
                    {
                        "parent_uniprot_id": acc,
                        "isoform_uniprot_id": iso["isoform_uniprot_id"],
                        "isoform_name": iso["isoform_name"],
                        "isoform_synonyms": json.dumps(
                            iso["isoform_synonyms"],
                            ensure_ascii=False,
                            sort_keys=True,
                        ),
                        "is_canonical": str(iso["is_canonical"]).lower(),
                    }
                )

        row = normalize_entry(data, include_seq, isoforms)

        orthologs_json = "[]"
        orthologs_count = 0
        if ensembl_client and gene_ids:
            gene_id = gene_ids[0]
            orthologs = ensembl_client.get_orthologs(gene_id, target_species)
            if not orthologs and oma_client:
                orthologs = oma_client.get_orthologs_by_uniprot(acc)
            orthologs_json = json.dumps(
                [o.to_ordered_dict() for o in orthologs],
                separators=(",", ":"),
                sort_keys=True,
            )
            orthologs_count = len(orthologs)
            for o in orthologs:
                orth_rows.append(
                    {
                        "source_uniprot_id": acc,
                        "source_ensembl_gene_id": gene_id,
                        "source_species": row.get("organism_name", ""),
                        "target_species": o.target_species,
                        "target_gene_symbol": o.target_gene_symbol,
                        "target_ensembl_gene_id": o.target_ensembl_gene_id,
                        "target_uniprot_id": o.target_uniprot_id or "",
                        "homology_type": o.homology_type or "",
                        "perc_id": o.perc_id,
                        "perc_pos": o.perc_pos,
                        "dn": o.dn,
                        "ds": o.ds,
                        "is_high_confidence": o.is_high_confidence,
                        "source_db": o.source_db,
                    }
                )
        elif ensembl_client:
            logging.warning("No Ensembl gene ID for %s", acc)
            if oma_client:
                orthologs = oma_client.get_orthologs_by_uniprot(acc)
                orthologs_json = json.dumps(
                    [o.to_ordered_dict() for o in orthologs],
                    separators=(",", ":"),
                    sort_keys=True,
                )
                orthologs_count = len(orthologs)
                for o in orthologs:
                    orth_rows.append(
                        {
                            "source_uniprot_id": acc,
                            "source_ensembl_gene_id": "",
                            "source_species": row.get("organism_name", ""),
                            "target_species": o.target_species,
                            "target_gene_symbol": o.target_gene_symbol,
                            "target_ensembl_gene_id": o.target_ensembl_gene_id,
                            "target_uniprot_id": o.target_uniprot_id or "",
                            "homology_type": o.homology_type or "",
                            "perc_id": o.perc_id,
                            "perc_pos": o.perc_pos,
                            "dn": o.dn,
                            "ds": o.ds,
                            "is_high_confidence": o.is_high_confidence,
                            "source_db": o.source_db,
                        }
                    )
        if ensembl_client:
            row["orthologs_json"] = orthologs_json
            row["orthologs_count"] = orthologs_count

        rows.append(row)

    if ensembl_client:
        cols.extend(["orthologs_json", "orthologs_count"])

    if ensembl_client and orth_rows:
        orth_rows.sort(
            key=lambda x: (
                x["source_uniprot_id"],
                x["target_species"],
                x["target_gene_symbol"],
            )
        )
        write_rows(orthologs_path, orth_rows, orth_cols, csv_cfg)
        print(orthologs_path)

    rows.sort(key=lambda r: r.get("uniprot_id", ""))
    write_rows(output_path, rows, cols, csv_cfg)
    if include_iso:
        iso_cols = [
            "parent_uniprot_id",
            "isoform_uniprot_id",
            "isoform_name",
            "isoform_synonyms",
            "is_canonical",
        ]
        iso_rows.sort(
            key=lambda r: (
                r["parent_uniprot_id"],
                (
                    int(r["isoform_uniprot_id"].split("-")[-1])
                    if r["isoform_uniprot_id"].count("-")
                    else 999999
                ),
            )
        )
        write_rows(iso_out_path, iso_rows, iso_cols, csv_cfg)

    print(output_path)


if __name__ == "__main__":  # pragma: no cover
    main()<|MERGE_RESOLUTION|>--- conflicted
+++ resolved
@@ -35,11 +35,9 @@
     output_columns,
 )
 from library.orthologs import EnsemblHomologyClient, OmaClient  # noqa: E402
-<<<<<<< HEAD
 from library.http_client import CacheConfig  # noqa: E402
-=======
 from library.logging_utils import configure_logging  # noqa: E402
->>>>>>> f2f85207
+
 
 
 DEFAULT_INPUT = "input.csv"
