"""Retrieve and normalise UniProtKB target information.

Examples
--------
>>> python scripts/get_uniprot_target_data.py --input data.csv --output out.csv
"""

from __future__ import annotations

import argparse
import logging
import sys

<<<<<<< HEAD
from collections.abc import Mapping, Sequence
from itertools import chain
=======
from collections.abc import Iterator, Mapping, Sequence
>>>>>>> f686c113

from datetime import datetime
from pathlib import Path
from typing import TYPE_CHECKING, Any

import pandas as pd
import yaml

if __package__ in {None, ""}:
    from _path_utils import ensure_project_root as _ensure_project_root

    _ensure_project_root()

from pipeline_targets_main import _resolve_uniprot_fields

from library.config.uniprot import ConfigError, load_uniprot_target_config

if TYPE_CHECKING:  # pragma: no cover - imported for typing only
    from library.orthologs import EnsemblHomologyClient, OmaClient
    from library.uniprot_normalize import Isoform

DEFAULT_INPUT = "input.csv"
DEFAULT_OUTPUT = "output_input_{date}.csv"
DEFAULT_COLUMN = "uniprot_id"
DEFAULT_LOG_LEVEL = "INFO"
DEFAULT_SEP = ","
DEFAULT_ENCODING = "utf-8"

LOGGER = logging.getLogger(__name__)
ROOT = Path(__file__).resolve().parents[1]
BATCH_SIZE = 100


def _ensure_mapping(value: Any, *, section: str) -> dict[str, Any]:
    """Return ``value`` as a mapping or raise ``ValueError``.

    This helper is retained for backward compatibility with existing tests
    that monkeypatch the function to inject synthetic configuration data.

    Args:
        value: Configuration value to validate.
        section: Human-readable section name for error messages.

    Returns:
        dict[str, Any]: Shallow copy of ``value`` when it is mapping-like.

    Raises:
        ValueError: If ``value`` is not a mapping.
    """

    if isinstance(value, Mapping):
        return dict(value)
    msg = f"Expected '{section}' section to be a mapping"
    raise ValueError(msg)


def _default_output(input_path: Path) -> Path:
    """Return the default output location for ``input_path``.

    Args:
        input_path: Source CSV path supplied by the user.

    Returns:
        Path: Location sharing the directory of ``input_path`` and the
        ``DEFAULT_OUTPUT`` name pattern containing today's date. This avoids
        overwriting previous exports when ``--output`` is omitted.
    """

    date = datetime.now().strftime("%Y%m%d")
    return input_path.with_name(DEFAULT_OUTPUT.format(date=date))


def _batched(values: Sequence[str], size: int) -> Iterator[list[str]]:
    """Yield ``values`` in contiguous lists of at most ``size`` items."""

    if size <= 0:
        msg = "Batch size must be a positive integer"
        raise ValueError(msg)
    for start in range(0, len(values), size):
        yield list(values[start : start + size])


def main(argv: Sequence[str] | None = None) -> None:
    """Runs the UniProt target data retrieval workflow.

    Args:
        argv: An optional sequence of command-line arguments. If None, the
            arguments are taken from `sys.argv`.
    """

    from library.cli_common import (
        analyze_table_quality,
        ensure_output_dir,
        resolve_cli_sidecar_paths,
        serialise_dataframe,
        write_cli_metadata,
    )
    from library.http_client import CacheConfig
    from library.io import read_ids
    from library.io_utils import CsvConfig, write_rows
    from library.logging_utils import configure_logging
    from library.orthologs import EnsemblHomologyClient, OmaClient
    from library.uniprot_client import (
        NetworkConfig,
        RateLimitConfig,
        UniProtClient,
    )
    from library.uniprot_normalize import (
        extract_ensembl_gene_ids,
        extract_isoforms,
        normalize_entry,
        output_columns,
    )

    parser = argparse.ArgumentParser(description="Fetch UniProt target data")
    parser.add_argument("--input", default=DEFAULT_INPUT, help="Input CSV path")
    parser.add_argument("--output", help="Output CSV path")
    parser.add_argument(
        "--column",
        default=DEFAULT_COLUMN,
        help=(
            "Column containing UniProt accessions (default: 'uniprot_id'; must be"
            " present in the input file)"
        ),
    )
    parser.add_argument("--sep", help="CSV separator, e.g. ','")
    parser.add_argument("--encoding", help="File encoding, e.g. 'utf-8'")
    parser.add_argument(
        "--include-sequence",
        action="store_true",
        help="Include full protein sequence",
    )
    parser.add_argument(
        "--with-isoforms",
        action="store_true",
        help="Fetch and export isoform information",
    )
    parser.add_argument(
        "--isoforms-output",
        help="Path to write normalised isoform table",
    )
    parser.add_argument(
        "--with-orthologs", action="store_true", help="Retrieve ortholog information"
    )
    parser.add_argument(
        "--orthologs-output", help="Path to write normalised ortholog table"
    )
    parser.add_argument(
        "--log-level",
        default=DEFAULT_LOG_LEVEL,
        help="Logging level (INFO, DEBUG, ... )",
    )
    parser.add_argument(
        "--log-format",
        choices=("human", "json"),
        default="human",
        help="Logging output format (human or json)",
    )
    args = parser.parse_args(argv)

    configure_logging(args.log_level, log_format=args.log_format)

    command_parts = (
        tuple(sys.argv)
        if argv is None
        else ("get_uniprot_target_data.py", *tuple(argv))
    )

    config_path = ROOT / "config.yaml"
    raw_config = yaml.safe_load(config_path.read_text())
    _ensure_mapping(raw_config, section="root configuration")

    try:
        cfg = load_uniprot_target_config(config_path)
    except ConfigError as exc:  # pragma: no cover - defensive logging
        LOGGER.error("%s", exc)
        raise

    http_cache_mapping = cfg.http_cache.to_cache_dict() if cfg.http_cache else None
    global_cache = CacheConfig.from_dict(http_cache_mapping)

    list_format = cfg.output.list_format
    include_seq = bool(args.include_sequence or cfg.output.include_sequence)
    sep_value = args.sep or cfg.output.sep or DEFAULT_SEP
    encoding_value = args.encoding or cfg.output.encoding or DEFAULT_ENCODING
    include_iso = bool(args.with_isoforms or cfg.uniprot.include_isoforms)
    use_fasta_stream = bool(cfg.uniprot.use_fasta_stream_for_isoform_ids)

    # Use configuration defaults when CLI options are omitted
    csv_cfg = CsvConfig(sep=sep_value, encoding=encoding_value, list_format=list_format)

    uniprot_cache = (
        CacheConfig.from_dict(cfg.uniprot.cache.to_cache_dict())
        if cfg.uniprot.cache
        else None
    )
    client = UniProtClient(
        base_url=cfg.uniprot.base_url,
        fields=_resolve_uniprot_fields(cfg.uniprot.model_dump()),
        network=NetworkConfig(
            timeout_sec=cfg.uniprot.timeout_sec,
            max_retries=cfg.uniprot.retries,
            backoff_sec=1.0,
        ),
        rate_limit=RateLimitConfig(rps=cfg.uniprot.rps),
        cache=uniprot_cache or global_cache,
    )

    input_path = Path(args.input)
    output_path = Path(args.output) if args.output else _default_output(input_path)

    orthologs_path = (
        Path(args.orthologs_output)
        if args.orthologs_output
        else output_path.with_name(output_path.stem + "_orthologs.csv")
    )

    iso_out_path = (
        Path(args.isoforms_output)
        if args.isoforms_output
        else output_path.with_name(f"{output_path.stem}_isoforms.csv")
    )

    output_path = ensure_output_dir(output_path)
    meta_path, _, quality_base = resolve_cli_sidecar_paths(output_path)
    if args.with_orthologs and cfg.orthologs.enabled:
        orthologs_path = ensure_output_dir(orthologs_path)
    if include_iso:
        iso_out_path = ensure_output_dir(iso_out_path)

    command_parts = (
        tuple(sys.argv)
        if argv is None
        else ("get_uniprot_target_data.py", *tuple(argv))
    )

    def _report_missing_column() -> None:
        message = (
            f"Input file {input_path} does not contain the required "
            f"'{args.column}' column"
        )
        LOGGER.error(message)
        write_cli_metadata(
            output_path,
            row_count=0,
            column_count=0,
            namespace=args,
            command_parts=command_parts,
            meta_path=meta_path,
            status="error",
            error=message,
        )
        raise SystemExit(1) from None

    raw_accessions = read_ids(input_path, args.column, csv_cfg)
    try:
        first_accession = next(raw_accessions)
    except StopIteration:
        accessions = iter(())
    except KeyError:
        _report_missing_column()
    else:
        accessions = chain((first_accession,), raw_accessions)
    rows: list[dict[str, Any]] = []
    iso_rows: list[dict[str, Any]] = []

    cols = output_columns(include_seq)

    target_species: list[str] = []
    ensembl_client: EnsemblHomologyClient | None = None
    oma_client: OmaClient | None = None
    orth_cols: list[str] = []
    orth_rows: list[dict[str, Any]] = []

    if args.with_orthologs and cfg.orthologs.enabled:
        orth_cache_mapping = (
            cfg.orthologs.cache.to_cache_dict() if cfg.orthologs.cache else None
        )
        orth_cache = CacheConfig.from_dict(orth_cache_mapping) or global_cache
        ensembl_client = EnsemblHomologyClient(
            base_url="https://rest.ensembl.org",
            network=NetworkConfig(
                timeout_sec=cfg.orthologs.timeout_sec,
                max_retries=cfg.orthologs.retries,
                backoff_sec=cfg.orthologs.backoff_base_sec,
            ),
            rate_limit=RateLimitConfig(rps=cfg.orthologs.rate_limit_rps),
            cache=orth_cache,
        )
        oma_client = OmaClient(
            base_url="https://omabrowser.org/api",
            network=NetworkConfig(
                timeout_sec=cfg.orthologs.timeout_sec,
                max_retries=cfg.orthologs.retries,
                backoff_sec=cfg.orthologs.backoff_base_sec,
            ),
            rate_limit=RateLimitConfig(rps=cfg.orthologs.rate_limit_rps),
            cache=orth_cache,
        )
        target_species = list(cfg.orthologs.target_species)
        orth_cols = [
            "source_uniprot_id",
            "source_ensembl_gene_id",
            "source_species",
            "target_species",
            "target_gene_symbol",
            "target_ensembl_gene_id",
            "target_uniprot_id",
            "homology_type",
            "perc_id",
            "perc_pos",
            "dn",
            "ds",
            "is_high_confidence",
            "source_db",
        ]

    for batch in _batched(accessions, BATCH_SIZE):
        batch_entries = client.fetch_entries_json(batch, batch_size=BATCH_SIZE)
        for acc in batch:
            data = batch_entries.get(acc)
            if data is None and "-" in acc:
                canonical_acc = acc.split("-", 1)[0]
                data = batch_entries.get(canonical_acc)
            if data is None:
                LOGGER.warning(
                    "No UniProt entry available for %s",
                    acc,
                    extra={"uniprot_id": acc},
                )
                row = {c: "" for c in cols}
                row["uniprot_id"] = acc
                if ensembl_client:
                    row["orthologs_json"] = []
                    row["orthologs_count"] = 0
                rows.append(row)
                continue

            gene_ids = extract_ensembl_gene_ids(data)

            isoforms: list[Isoform] = []
            if include_iso:
                entry = data
                fasta_headers: list[str] = []
                if use_fasta_stream:
                    fasta_headers = client.fetch_isoforms_fasta(acc)
                isoforms = extract_isoforms(entry, fasta_headers)
                for iso in isoforms:
                    iso_rows.append(
                        {
                            "parent_uniprot_id": acc,
                            "isoform_uniprot_id": iso["isoform_uniprot_id"],
                            "isoform_name": iso["isoform_name"],
                            "isoform_synonyms": list(iso["isoform_synonyms"]),
                            "is_canonical": iso["is_canonical"],
                        }
                    )

            row = normalize_entry(data, include_seq, isoforms)

            orthologs_json: list[dict[str, Any]] = []
            orthologs_count = 0
            if ensembl_client and gene_ids:
                gene_id = gene_ids[0]
                orthologs = ensembl_client.get_orthologs(gene_id, target_species)
                if not orthologs and oma_client:
                    orthologs = oma_client.get_orthologs_by_uniprot(acc)
                orthologs_json = [o.to_ordered_dict() for o in orthologs]
                orthologs_count = len(orthologs)
                for o in orthologs:
                    orth_rows.append(
                        {
                            "source_uniprot_id": acc,
                            "source_ensembl_gene_id": gene_id,
                            "source_species": row.get("organism_name", ""),
                            "target_species": o.target_species,
                            "target_gene_symbol": o.target_gene_symbol,
                            "target_ensembl_gene_id": o.target_ensembl_gene_id,
                            "target_uniprot_id": o.target_uniprot_id or "",
                            "homology_type": o.homology_type or "",
                            "perc_id": o.perc_id,
                            "perc_pos": o.perc_pos,
                            "dn": o.dn,
                            "ds": o.ds,
                            "is_high_confidence": o.is_high_confidence,
                            "source_db": o.source_db,
                        }
                    )
            elif ensembl_client:
                LOGGER.warning(
                    "Missing Ensembl gene identifier for %s",
                    acc,
                    extra={"uniprot_id": acc},
                )
                if oma_client:
                    orthologs = oma_client.get_orthologs_by_uniprot(acc)
                    orthologs_json = [o.to_ordered_dict() for o in orthologs]
                    orthologs_count = len(orthologs)
                    for o in orthologs:
                        orth_rows.append(
                            {
                                "source_uniprot_id": acc,
                                "source_ensembl_gene_id": "",
                                "source_species": row.get("organism_name", ""),
                                "target_species": o.target_species,
                                "target_gene_symbol": o.target_gene_symbol,
                                "target_ensembl_gene_id": o.target_ensembl_gene_id,
                                "target_uniprot_id": o.target_uniprot_id or "",
                                "homology_type": o.homology_type or "",
                                "perc_id": o.perc_id,
                                "perc_pos": o.perc_pos,
                                "dn": o.dn,
                                "ds": o.ds,
                                "is_high_confidence": o.is_high_confidence,
                                "source_db": o.source_db,
                            }
                        )
            if ensembl_client:
                row["orthologs_json"] = orthologs_json
                row["orthologs_count"] = orthologs_count

            rows.append(row)

    if ensembl_client:
        cols.extend(["orthologs_json", "orthologs_count"])

    if ensembl_client and orth_rows:
        orth_rows.sort(
            key=lambda x: (
                x["source_uniprot_id"],
                x["target_species"],
                x["target_gene_symbol"],
            )
        )
        write_rows(orthologs_path, orth_rows, orth_cols, csv_cfg)
        orth_df = pd.DataFrame(orth_rows, columns=orth_cols)
        serialised_orth_df = serialise_dataframe(
            orth_df, list_format=csv_cfg.list_format
        )
        orth_meta_path, _, orth_quality_base = resolve_cli_sidecar_paths(
            orthologs_path
        )
        analyze_table_quality(serialised_orth_df, table_name=str(orth_quality_base))
        write_cli_metadata(
            orthologs_path,
            row_count=int(serialised_orth_df.shape[0]),
            column_count=int(serialised_orth_df.shape[1]),
            namespace=args,
            command_parts=command_parts,
            meta_path=orth_meta_path,
        )
        LOGGER.info(
            "Ortholog table written to %s",
            orthologs_path,
            extra={"path": str(orthologs_path)},
        )

    rows.sort(key=lambda r: r.get("uniprot_id", ""))
    output_df = pd.DataFrame(rows, columns=cols)
    serialised_df = serialise_dataframe(
        output_df, list_format=csv_cfg.list_format, inplace=True
    )
    write_rows(output_path, rows, cols, csv_cfg)
    if include_iso:
        iso_cols = [
            "parent_uniprot_id",
            "isoform_uniprot_id",
            "isoform_name",
            "isoform_synonyms",
            "is_canonical",
        ]
        iso_rows.sort(
            key=lambda r: (
                r["parent_uniprot_id"],
                (
                    int(r["isoform_uniprot_id"].split("-")[-1])
                    if r["isoform_uniprot_id"].count("-")
                    else 999999
                ),
            )
        )
        write_rows(iso_out_path, iso_rows, iso_cols, csv_cfg)
        iso_df = pd.DataFrame(iso_rows, columns=iso_cols)
        serialised_iso_df = serialise_dataframe(
            iso_df, list_format=csv_cfg.list_format
        )
        iso_meta_path, _, iso_quality_base = resolve_cli_sidecar_paths(iso_out_path)
        analyze_table_quality(serialised_iso_df, table_name=str(iso_quality_base))
        write_cli_metadata(
            iso_out_path,
            row_count=int(serialised_iso_df.shape[0]),
            column_count=int(serialised_iso_df.shape[1]),
            namespace=args,
            command_parts=command_parts,
            meta_path=iso_meta_path,
        )

    analyze_table_quality(serialised_df, table_name=str(quality_base))

    write_cli_metadata(
        output_path,
        row_count=int(serialised_df.shape[0]),
        column_count=int(serialised_df.shape[1]),
        namespace=args,
        command_parts=command_parts,
        meta_path=meta_path,
    )

    LOGGER.info(
        "Target table written to %s",
        output_path,
        extra={"path": str(output_path)},
    )


if __name__ == "__main__":  # pragma: no cover
    main()<|MERGE_RESOLUTION|>--- conflicted
+++ resolved
@@ -11,12 +11,11 @@
 import logging
 import sys
 
-<<<<<<< HEAD
-from collections.abc import Mapping, Sequence
+ 
 from itertools import chain
-=======
+ 
 from collections.abc import Iterator, Mapping, Sequence
->>>>>>> f686c113
+ 
 
 from datetime import datetime
 from pathlib import Path
