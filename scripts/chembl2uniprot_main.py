--- conflicted
+++ resolved
@@ -87,12 +87,8 @@
             input_csv_path=Path(args.input),
             output_csv_path=Path(args.output) if args.output else None,
             config_path=config_path,
-<<<<<<< HEAD
             schema_path=schema_path,
-=======
-            log_level=args.log_level,
-            log_format=args.log_format,
->>>>>>> 273150fe
+
         )
     else:
         cfg_path = ROOT / "config.yaml"
@@ -100,13 +96,8 @@
             input_csv_path=Path(args.input),
             output_csv_path=Path(args.output) if args.output else None,
             config_path=cfg_path,
-<<<<<<< HEAD
             schema_path=schema,
             config_section="chembl2uniprot",
-=======
-            log_level=args.log_level,
-            log_format=args.log_format,
->>>>>>> 273150fe
         )
 
     print(output)
