--- conflicted
+++ resolved
@@ -33,9 +33,7 @@
 
 
 def main(argv: list[str] | None = None) -> None:
-<<<<<<< HEAD
-    """Run the CLI with ``argv`` arguments."""
-=======
+
     """Entry point for the command line interface.
 
     Parameters
@@ -44,7 +42,7 @@
         Optional list of command line arguments.  When ``None`` the arguments
         are taken from :data:`sys.argv`.
     """
->>>>>>> a3441bdd
+
 
     parser = argparse.ArgumentParser(description="Map ChEMBL IDs to UniProt IDs")
     parser.add_argument("--input", required=True, help="Path to input CSV file")
@@ -71,7 +69,7 @@
     )
     args = parser.parse_args(argv)
 
-<<<<<<< HEAD
+
     if args.config:
         config_path = Path(args.config)
         output = map_chembl_to_uniprot(
@@ -90,16 +88,7 @@
                 config_path=cfg_path,
             )
 
-=======
-    output = map_chembl_to_uniprot(
-        input_csv_path=Path(args.input),
-        output_csv_path=Path(args.output) if args.output else None,
-        config_path=Path(args.config),
-        log_level=args.log_level,
-        sep=args.sep,
-        encoding=args.encoding,
-    )
->>>>>>> a3441bdd
+
     print(output)
 
 
