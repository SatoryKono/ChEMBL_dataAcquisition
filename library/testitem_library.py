--- conflicted
+++ resolved
@@ -292,11 +292,8 @@
                         results[prop] = _normalise_numeric(prop, record.get(prop))
                     property_success = True
 
-<<<<<<< HEAD
+
         if "CID" in requested_properties and results.get("CID") is None:
-=======
-        if requested_cid and results.get("CID") is None:
->>>>>>> bc46b11f
             if not property_success:
                 LOGGER.debug(
                     "Retrying PubChem CID lookup for %s after property request failed",
