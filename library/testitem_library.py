--- conflicted
+++ resolved
@@ -184,11 +184,9 @@
 
     @property
     def session(self) -> requests.Session:
-<<<<<<< HEAD
+
         """Expose the underlying :class:`requests.Session` for convenience."""
-=======
-        """Expose the underlying :class:`requests.Session` used by the client."""
->>>>>>> c3ecb8ea
+
 
         return self.http_client.session
 
