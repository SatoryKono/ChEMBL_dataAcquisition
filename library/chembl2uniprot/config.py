"""Configuration loading and validation utilities using Pydantic.

The :func:`load_and_validate_config` function reads a YAML configuration file,
validates it against a JSON schema located next to the config file and builds a
:class:`Config` object with strong type checks.  Environment variables prefixed
with ``CHEMBL_`` override values from the YAML file (e.g.
``CHEMBL_BATCH__SIZE=5``).
"""

from __future__ import annotations

import logging
import os
from pathlib import Path
from typing import Any, Dict, Literal, cast

import yaml
from pydantic import BaseModel, ConfigDict, Field, ValidationError, model_validator

LOGGER = logging.getLogger(__name__)


class EncodingConfig(BaseModel):
    """Encoding information for CSV input/output."""

    encoding: str


class CSVConfig(BaseModel):
    """CSV formatting details."""

    separator: str
    multivalue_delimiter: str


class IOConfig(BaseModel):
    """I/O related configuration."""

    input: EncodingConfig
    output: EncodingConfig
    csv: CSVConfig


class ColumnsConfig(BaseModel):
    """Names of relevant CSV columns."""

    chembl_id: str
    uniprot_out: str

    @model_validator(mode="before")
    @classmethod
    def _unify_chembl_id(cls, data: Any) -> Any:
        """Accept legacy ``target_chembl_id`` key as an alias for ``chembl_id``."""
        if isinstance(data, dict):
            if "target_chembl_id" in data and "chembl_id" not in data:
                data["chembl_id"] = data.pop("target_chembl_id")
        return data


class IdMappingConfig(BaseModel):
    """Endpoints and database names for UniProt ID mapping."""

    endpoint: str
    status_endpoint: str | None = None
    results_endpoint: str | None = None
    from_db: str | None = None
    to_db: str | None = None


class PollingConfig(BaseModel):
    """Polling behaviour for asynchronous jobs."""

    interval_sec: float = Field(ge=0)


class RateLimitConfig(BaseModel):
    """Rate limiting settings."""

    rps: float = Field(gt=0)


class RetryConfig(BaseModel):
    """Retry configuration for HTTP requests."""

    max_attempts: int = Field(gt=0)
    backoff_sec: float = Field(ge=0)


class UniprotConfig(BaseModel):
    """Configuration related to UniProt service access."""

    base_url: str
    id_mapping: IdMappingConfig
    polling: PollingConfig
    rate_limit: RateLimitConfig
    retry: RetryConfig


class NetworkConfig(BaseModel):
    """Network level configuration."""

    timeout_sec: float = Field(gt=0)


class BatchConfig(BaseModel):
    """Batch processing settings."""

    size: int = Field(gt=0)


class LoggingConfig(BaseModel):
    """Logging configuration."""

    level: str
    format: Literal["human", "json"] = "human"


class Config(BaseModel):
    """Validated application configuration.

    This class defines the overall configuration structure by composing
    the other models. It represents the single source of truth for all
    configurable parameters in the application.

    Attributes
    ----------
    io:
        I/O related configuration.
    columns:
        Names of relevant CSV columns.
    uniprot:
        Configuration related to UniProt service access.
    network:
        Network level configuration.
    batch:
        Batch processing settings.
    logging:
        Logging configuration.
    """

    model_config = ConfigDict(extra="forbid")

    io: IOConfig
    columns: ColumnsConfig
    uniprot: UniprotConfig
    network: NetworkConfig
    batch: BatchConfig
    logging: LoggingConfig


def _read_yaml(path: Path) -> Dict[str, Any]:
    """Read a YAML file and return its content as a dictionary.

    Parameters
    ----------
    path:
        Path to the YAML file.

    Returns
    -------
    Dict[str, Any]
        The content of the YAML file.
    """
    with path.open("r", encoding="utf-8") as fh:
        data = yaml.safe_load(fh) or {}
    return cast(Dict[str, Any], data)


<<<<<<< HEAD
=======
def _read_json(path: Path) -> Dict[str, Any]:
    """Read a JSON file and return its content as a dictionary.

    Parameters
    ----------
    path:
        Path to the JSON file.

    Returns
    -------
    Dict[str, Any]
        The content of the JSON file.
    """
    with path.open("r", encoding="utf-8") as fh:
        data = json.load(fh)
    return cast(Dict[str, Any], data)


>>>>>>> 0d4b8f1c
def _apply_env_overrides(data: Dict[str, Any]) -> Dict[str, Any]:
    """Update ``data`` with ``CHEMBL_`` environment variable overrides.

    This function scans environment variables for names starting with "CHEMBL_".
    The remainder of the variable name is treated as a path to a configuration
    key, with "__" acting as a separator. For example, `CHEMBL_BATCH__SIZE=10`
    will override the `size` key within the `batch` section of the config.

    Parameters
    ----------
    data:
        The configuration dictionary to update.

    Returns
    -------
    Dict[str, Any]
        The updated configuration dictionary.
    """

    prefix = "CHEMBL_"
    for key, value in os.environ.items():
        if not key.startswith(prefix):
            continue
        path = key[len(prefix) :].lower().split("__")
        ref = data
        for part in path[:-1]:
            ref = ref.setdefault(part, {})
        ref[path[-1]] = value
    return data


def load_and_validate_config(
    config_path: str | Path,
    schema_path: str | Path | None = None,
    *,
    section: str | None = None,
) -> Config:
    """Load ``config_path`` and validate it using Pydantic models.

    Parameters
    ----------
    config_path:
        Path to the YAML configuration file.
    schema_path:
        DEPRECATED and unused.
    section:
        Optional top-level key within the YAML file.  When provided, only this
        subsection is loaded.

    Returns
    -------
    Config
        Parsed and validated configuration object.

    Raises
    ------
    ValueError
        If the configuration does not match the Pydantic models.
    FileNotFoundError
        If the configuration file cannot be found.
    """
    del schema_path  # Unused parameter

    config_path = Path(config_path)
    config_dict = _read_yaml(config_path)
    if section:
        try:
            config_dict = config_dict[section]
        except KeyError as exc:  # pragma: no cover - defensive programming
            raise KeyError(f"Section '{section}' not found in {config_path}") from exc

    _apply_env_overrides(config_dict)
    LOGGER.debug("Loaded configuration from %s", config_path)
    try:
        return Config(**config_dict)
    except ValidationError as exc:
        error_lines = [
            f"  - {'.'.join(str(i) for i in err['loc'])}: {err['msg']}"
            for err in exc.errors()
        ]
        LOGGER.error(
            "Configuration validation failed:\n%s",
            "\n".join(error_lines),
        )
        raise ValueError("Configuration validation failed") from exc<|MERGE_RESOLUTION|>--- conflicted
+++ resolved
@@ -166,8 +166,6 @@
     return cast(Dict[str, Any], data)
 
 
-<<<<<<< HEAD
-=======
 def _read_json(path: Path) -> Dict[str, Any]:
     """Read a JSON file and return its content as a dictionary.
 
@@ -186,7 +184,6 @@
     return cast(Dict[str, Any], data)
 
 
->>>>>>> 0d4b8f1c
 def _apply_env_overrides(data: Dict[str, Any]) -> Dict[str, Any]:
     """Update ``data`` with ``CHEMBL_`` environment variable overrides.
 
