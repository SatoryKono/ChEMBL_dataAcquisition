import logging
import random
import time
from concurrent.futures import ThreadPoolExecutor, as_completed
<<<<<<< HEAD
from typing import Dict, Iterable, List, Optional
=======
from typing import Any, Dict, Iterable, List, Optional
from pathlib import Path
>>>>>>> 9ef13a76

import pandas as pd
import requests

try:
    from data_profiling import analyze_table_quality
except ModuleNotFoundError:  # pragma: no cover
    from ..data_profiling import analyze_table_quality

OUTPUT_COLUMNS = [
    "uniprotkb_Id",
    "recommended_name",
    "synonyms",
    "type",
    "secondary_uniprot_id",
    "secondary_accession_names",
    "gene_name",
    "genus",
    "superkingdom",
    "phylum",
    "taxon_id",
    "ec_number",
    "hgnc_name",
    "hgnc_id",
    "molecular_function",
    "cellular_component",
    "subcellular_location",
    "topology",
    "transmembrane",
    "intramembrane",
    "glycosylation",
    "lipidation",
    "disulfide_bond",
    "modified_residue",
    "phosphorylation",
    "acetylation",
    "ubiquitination",
    "signal_peptide",
    "propeptide",
    "isoform_names",
    "isoform_ids",
    "isoform_synonyms",
    "reactions",
    "reaction_ec_numbers",
    "GuidetoPHARMACOLOGY",
    "family",
    "SUPFAM",
    "PROSITE",
    "InterPro",
    "Pfam",
    "PRINTS",
    "TCDB",
]

LOGGER = logging.getLogger(__name__)


def _serialize_list(values: Iterable[str], sep: str) -> str:
    """Serialize an iterable of strings into a single delimited string.

    Duplicate values and empty strings are removed.

    Parameters
    ----------
    values:
        An iterable of strings to serialize.
    sep:
        The separator to use between values.

    Returns
    -------
    str
        A single string with the values joined by the separator.
    """
    seen = set()
    items = []
    for v in values:
        v = v.strip()
        if v and v not in seen:
            items.append(v)
            seen.add(v)
    return sep.join(items)


class UniProtClient:
    """A lightweight client for the UniProt REST API.

    This client provides methods to fetch and parse protein data from UniProt,
    with support for batching, caching, and retries.

    Attributes
    ----------
    session:
        A `requests.Session` object for making HTTP requests.
    max_workers:
        The maximum number of threads to use for concurrent requests.
    base_url:
        The base URL for the UniProt API.
    cache:
        A dictionary to cache fetched UniProt entries.
    list_sep:
        The separator to use for joining list values in the output.
    """

    def __init__(
        self,
        session: Optional[requests.Session] = None,
        max_workers: int = 4,
        base_url: str = "https://rest.uniprot.org/uniprotkb",
        list_sep: str = "|",
    ) -> None:
        self.session = session or requests.Session()
        self.max_workers = max_workers
        self.base_url = base_url.rstrip("/")
        self.cache: Dict[str, Dict[str, str]] = {}
        self.list_sep = list_sep

    # Retry logic with exponential backoff
    def _request(self, method: str, url: str, **kwargs) -> Optional[requests.Response]:
        """Perform an HTTP request with exponential backoff.

        This method attempts a request up to 5 times, with an increasing delay
        between attempts. It retries on network errors and specific HTTP status
        codes (429, 500, 502, 503, 504).

        Parameters
        ----------
        method:
            The HTTP method to use (e.g., "GET", "POST").
        url:
            The URL to request.
        **kwargs:
            Additional keyword arguments to pass to `requests.request`.

        Returns
        -------
        Optional[requests.Response]
            The HTTP response object if the request is successful, otherwise None.
        """
        last_exc: Optional[Exception] = None
        for attempt in range(5):
            try:
                resp = self.session.request(method, url, timeout=30, **kwargs)
            except requests.RequestException as exc:  # network errors
                last_exc = exc
                wait = (2**attempt) + random.random()
                time.sleep(wait)
                continue
            if resp.status_code == 200:
                return resp
            if resp.status_code in {429, 500, 502, 503, 504}:
                wait = (2**attempt) + random.random()
                time.sleep(wait)
                continue
            return resp
        if last_exc:
            raise RuntimeError(f"Failed to fetch {url}: {last_exc}")
        return None

    def _fetch_single(self, accession: str) -> Optional[dict]:
        """Fetch a single UniProt entry by its accession number.

        Parameters
        ----------
        accession:
            The UniProt accession number.

        Returns
        -------
        Optional[dict]
            A dictionary representing the UniProt entry, or None if not found.
        """
        url = f"{self.base_url}/{accession}?format=json"
        resp = self._request("GET", url)
        if resp and resp.status_code == 200:
            return resp.json()
        return None

    def _fetch_batch(self, accessions: List[str]) -> List[dict]:
        """Fetch a batch of UniProt entries using a single search query.

        Parameters
        ----------
        accessions:
            A list of UniProt accession numbers.

        Returns
        -------
        List[dict]
            A list of dictionaries, each representing a UniProt entry.
        """
        query = " OR ".join(f"accession:{a}" for a in accessions)
        params = {"query": query, "format": "json", "size": len(accessions)}
        url = f"{self.base_url}/search"
        resp = self._request("GET", url, params=params)
        if resp and resp.status_code == 200:
            return resp.json().get("results", [])
        return []

    def fetch_all(self, accessions: Iterable[str]) -> Dict[str, Dict[str, str]]:
        """Fetch and parse all specified UniProt entries.

        This method orchestrates fetching all requested accessions, using either
        batch or individual requests based on the number of unique IDs. It uses a
        `ThreadPoolExecutor` for concurrent fetching of smaller batches.

        Parameters
        ----------
        accessions:
            An iterable of UniProt accession numbers.

        Returns
        -------
        Dict[str, Dict[str, str]]
            A dictionary mapping each accession to its parsed UniProt data.
        """
        unique = list(dict.fromkeys(accessions))
        results: Dict[str, Dict[str, str]] = {}
        if len(unique) > 100:
            for i in range(0, len(unique), 100):
                chunk = unique[i : i + 100]
                for entry in self._fetch_batch(chunk):
                    parsed = _parse_entry(entry, self.list_sep)
                    acc = entry.get("primaryAccession", "")
                    results[acc] = parsed
                    self.cache[acc] = parsed
            for acc in unique:
                if acc not in results:
                    results[acc] = {c: "" for c in OUTPUT_COLUMNS}
        else:
            with ThreadPoolExecutor(max_workers=self.max_workers) as pool:
                future_map = {pool.submit(self.fetch_entry, acc): acc for acc in unique}
                for fut in as_completed(future_map):
                    acc = future_map[fut]
                    results[acc] = fut.result()
        return results

    def fetch_entry(self, accession: str) -> Dict[str, str]:
        """Fetch, parse, and cache a single UniProt entry.

        If the entry is already in the cache, it is returned directly. Otherwise,
        it is fetched, parsed, and stored in the cache before being returned.
        This method also resolves names for secondary accession IDs.

        Parameters
        ----------
        accession:
            The UniProt accession number.

        Returns
        -------
        Dict[str, str]
            A dictionary of parsed data for the UniProt entry.
        """
        if accession in self.cache:
            return self.cache[accession]
        data = self._fetch_single(accession)
        if not data:
            parsed = {c: "" for c in OUTPUT_COLUMNS}
        else:
            parsed = _parse_entry(data, self.list_sep)
            sec_ids = parsed.get("secondary_uniprot_id", "")
            if sec_ids:
                sec_names: List[str] = []
                for sid in sec_ids.split(self.list_sep):
                    entry_sec = self._fetch_single(sid)
                    if entry_sec:
                        sec_names.extend(_protein_names_from_entry(entry_sec))
                parsed["secondary_accession_names"] = _serialize_list(
                    sec_names, self.list_sep
                )
            else:
                parsed["secondary_accession_names"] = ""
        self.cache[accession] = parsed
        return parsed


# Helper functions ---------------------------------------------------------


def _feature_to_string(feature: dict) -> str:
    """Format a UniProt feature object into a descriptive string.

    The string includes the feature's description and its position, if
    available.

    Parameters
    ----------
    feature:
        A dictionary representing a feature from a UniProt entry.

    Returns
    -------
    str
        A formatted string describing the feature.
    """
    desc = feature.get("description", "").strip()
    loc = feature.get("location", {})
    start = loc.get("start", {}).get("value")
    end = loc.get("end", {}).get("value")
    pos = ""
    if start is not None and end is not None:
        pos = str(start) if start == end else f"{start}-{end}"
    if desc and pos:
        return f"{desc}[{pos}]"
    if desc:
        return desc
    if pos:
        return f"[{pos}]"
    return ""


def _collect_ec_numbers(name_obj: dict) -> List[str]:
    """Extract EC numbers from a UniProt name object.

    Parameters
    ----------
    name_obj:
        Name or reaction object potentially containing ``ecNumbers`` or
        ``ecNumber`` entries.

    Returns
    -------
    List[str]
        All EC numbers found within ``name_obj``.
    """

    numbers: List[str] = []
    ec_data = name_obj.get("ecNumbers") or name_obj.get("ecNumber")
    if isinstance(ec_data, list):
        for item in ec_data:
            if isinstance(item, dict):
                value = item.get("value")
                if value:
                    numbers.append(value)
            elif isinstance(item, str):
                numbers.append(item)
    elif isinstance(ec_data, dict):
        value = ec_data.get("value")
        if value:
            numbers.append(value)
    elif isinstance(ec_data, str):
        numbers.append(ec_data)
    return numbers


def _protein_names_from_entry(entry: dict) -> List[str]:
    """Return protein names from ``entry``.

    The function collects the recommended full name and all alternative full
    names. It is used to resolve names for secondary accession records.
    """

    names: List[str] = []
    desc = entry.get("proteinDescription", {})
    if not isinstance(desc, dict):
        return names
    rec = desc.get("recommendedName", {})
    if isinstance(rec, dict):
        value = rec.get("fullName", {}).get("value")
        if value:
            names.append(value)
    for alt in desc.get("alternativeNames", []) or []:
        if isinstance(alt, dict):
            value = alt.get("fullName", {}).get("value")
            if value:
                names.append(value)
    return names


def _parse_entry(entry: dict, sep: str) -> Dict[str, str]:
    """Parse a raw UniProt entry dictionary into a flattened dictionary.

    This function extracts relevant fields from the nested UniProt JSON
    structure and formats them into a flat dictionary with predefined keys.

    Parameters
    ----------
    entry:
        The raw UniProt entry as a dictionary.
    sep:
        The separator to use for joining list values.

    Returns
    -------
    Dict[str, str]
        A flat dictionary containing the parsed UniProt data.
    """
    data = {c: "" for c in OUTPUT_COLUMNS}
    data["uniprotkb_Id"] = entry.get("primaryAccession", "")
    data["type"] = entry.get("entryType", "")
    # Names
    protein = entry.get("proteinDescription", {})
    rec = protein.get("recommendedName", {})
    data["recommended_name"] = rec.get("fullName", {}).get("value", "")
    synonyms: List[str] = []
    for sn in rec.get("shortNames", []):
        v = sn.get("value")
        if v:
            synonyms.append(v)
    for alt in protein.get("alternativeNames", []):
        v = alt.get("fullName", {}).get("value")
        if v:
            synonyms.append(v)
        for sn in alt.get("shortNames", []):
            v = sn.get("value")
            if v:
                synonyms.append(v)
    data["synonyms"] = _serialize_list(synonyms, sep)
    ec_numbers: List[str] = []
    for ec in rec.get("ecNumbers", []):
        v = ec.get("value")
        if v:
            ec_numbers.append(v)
    for alt in protein.get("alternativeNames", []):
        for ec in alt.get("ecNumbers", []):
            v = ec.get("value")
            if v:
                ec_numbers.append(v)
    data["ec_number"] = _serialize_list(ec_numbers, sep)
    data["secondary_uniprot_id"] = _serialize_list(
        entry.get("secondaryAccessions", []), sep
    )
    # Genes
    genes = entry.get("genes", [])
    if genes:
        data["gene_name"] = genes[0].get("geneName", {}).get("value", "")
    # Taxonomy
    organism = entry.get("organism", {})
    lineage = organism.get("lineage", [])
    if lineage:
        data["superkingdom"] = lineage[0] if len(lineage) > 0 else ""
        data["phylum"] = lineage[2] if len(lineage) > 2 else ""
        data["genus"] = lineage[-1]
    data["taxon_id"] = str(organism.get("taxonId", ""))
    # Cross references
    hgnc_names: List[str] = []
    hgnc_ids: List[str] = []
    mf_terms: List[str] = []
    cc_terms: List[str] = []
    guide_ids: List[str] = []
    family_ids: List[str] = []
    supfam_ids: List[str] = []
    prosite_ids: List[str] = []
    interpro_ids: List[str] = []
    pfam_ids: List[str] = []
    prints_ids: List[str] = []
    tcdb_ids: List[str] = []
    for ref in entry.get("uniProtKBCrossReferences", []):
        db = ref.get("database")
        if db == "HGNC":
            hgnc_ids.append(ref.get("id", ""))
            for prop in ref.get("properties", []):
                if prop.get("key") == "Name":
                    hgnc_names.append(prop.get("value", ""))
        elif db == "GO":
            term = ""
            for prop in ref.get("properties", []):
                if prop.get("key") == "GoTerm":
                    term = prop.get("value", "")
                    break
            if term.startswith("F:"):
                mf_terms.append(f"{term[2:]} ({ref.get('id')})")
            elif term.startswith("C:"):
                cc_terms.append(f"{term[2:]} ({ref.get('id')})")
        elif db == "GuidetoPHARMACOLOGY":
            guide_ids.append(ref.get("id", ""))
        elif db == "family":
            family_ids.append(ref.get("id", ""))
        elif db == "SUPFAM":
            supfam_ids.append(ref.get("id", ""))
        elif db == "PROSITE":
            prosite_ids.append(ref.get("id", ""))
        elif db == "InterPro":
            interpro_ids.append(ref.get("id", ""))
        elif db == "Pfam":
            pfam_ids.append(ref.get("id", ""))
        elif db == "PRINTS":
            prints_ids.append(ref.get("id", ""))
        elif db == "TCDB":
            tcdb_ids.append(ref.get("id", ""))
    data["hgnc_name"] = _serialize_list(hgnc_names, sep)
    data["hgnc_id"] = _serialize_list(hgnc_ids, sep)
    data["molecular_function"] = _serialize_list(mf_terms, sep)
    data["cellular_component"] = _serialize_list(cc_terms, sep)
    data["GuidetoPHARMACOLOGY"] = _serialize_list(guide_ids, sep)
    data["family"] = _serialize_list(family_ids, sep)
    data["SUPFAM"] = _serialize_list(supfam_ids, sep)
    data["PROSITE"] = _serialize_list(prosite_ids, sep)
    data["InterPro"] = _serialize_list(interpro_ids, sep)
    data["Pfam"] = _serialize_list(pfam_ids, sep)
    data["PRINTS"] = _serialize_list(prints_ids, sep)
    data["TCDB"] = _serialize_list(tcdb_ids, sep)
    # Comments
    sublocs: List[str] = []
    topologies: List[str] = []
    isoform_names: List[str] = []
    isoform_ids: List[str] = []
    isoform_synonyms: List[str] = []
    reactions: List[str] = []
    reaction_ecs: List[str] = []
    for comment in entry.get("comments", []):
        ctype = comment.get("commentType")
        if ctype == "SUBCELLULAR_LOCATION":
            for loc in comment.get("subcellularLocations", []):
                if not isinstance(loc, dict):
                    continue
                sub = loc.get("location")
                if isinstance(sub, dict):
                    value = sub.get("value")
                    if isinstance(value, str):
                        sublocs.append(value)
                topo = loc.get("topology")
                if isinstance(topo, dict):
                    value = topo.get("value")
                    if isinstance(value, str):
                        topologies.append(value)
        elif ctype == "ALTERNATIVE_PRODUCTS":
            for iso in comment.get("isoforms", []):
                name = iso.get("name", {}).get("value")
                if name:
                    isoform_names.append(name)
                iso_id = iso.get("id")
                if iso_id:
                    isoform_ids.append(iso_id)
                for syn in iso.get("synonyms", []):
                    v = syn.get("value")
                    if v:
                        isoform_synonyms.append(v)
        elif ctype == "CATALYTIC_ACTIVITY":
            reaction = comment.get("reaction", {})
            if isinstance(reaction, dict):
                name = reaction.get("name")
                if isinstance(name, dict):
                    name = name.get("value")
                if name:
                    reactions.append(name)
                reaction_ecs.extend(_collect_ec_numbers(reaction))
    data["subcellular_location"] = _serialize_list(sublocs, sep)
    data["isoform_names"] = _serialize_list(isoform_names, sep)
    data["isoform_ids"] = _serialize_list(isoform_ids, sep)
    data["isoform_synonyms"] = _serialize_list(isoform_synonyms, sep)
    data["reactions"] = _serialize_list(reactions, sep)
    data["reaction_ec_numbers"] = _serialize_list(reaction_ecs, sep)

    # Features --------------------------------------------------------
    topo_feats: List[str] = []
    trans_feats: List[str] = []
    intra_feats: List[str] = []
    glyco_feats: List[str] = []
    lipid_feats: List[str] = []
    disulfide_feats: List[str] = []
    modres_feats: List[str] = []
    phospho_feats: List[str] = []
    acetyl_feats: List[str] = []
    ubiquit_feats: List[str] = []
    signal_feats: List[str] = []
    propep_feats: List[str] = []

    features = entry.get("features", [])
    if isinstance(features, list):
        for feat in features:
            if not isinstance(feat, dict):
                continue
            ftype = feat.get("type")
            desc = feat.get("description", "").lower()
            value = _feature_to_string(feat)
            if ftype in {"Topological domain"}:
                topo_feats.append(value)
            elif ftype in {"Transmembrane region", "TRANSMEMBRANE"}:
                trans_feats.append(value)
            elif ftype in {"Intramembrane region", "INTRAMEMBRANE"}:
                intra_feats.append(value)
            elif ftype == "Glycosylation":
                glyco_feats.append(value)
            elif ftype == "Lipidation":
                lipid_feats.append(value)
            elif ftype == "Disulfide bond":
                disulfide_feats.append(value)
            elif ftype == "Signal peptide":
                signal_feats.append(value)
            elif ftype == "Propeptide":
                propep_feats.append(value)
            elif ftype == "Modified residue":
                if "phospho" in desc:
                    phospho_feats.append(value)
                elif "acetyl" in desc:
                    acetyl_feats.append(value)
                elif "ubiquitin" in desc:
                    ubiquit_feats.append(value)
                else:
                    modres_feats.append(value)

    data["topology"] = _serialize_list(topologies + topo_feats, sep)
    data["transmembrane"] = "1" if trans_feats else ""
    data["intramembrane"] = "1" if intra_feats else ""
    data["glycosylation"] = _serialize_list(glyco_feats, sep)
    data["lipidation"] = _serialize_list(lipid_feats, sep)
    data["disulfide_bond"] = _serialize_list(disulfide_feats, sep)
    data["modified_residue"] = _serialize_list(modres_feats, sep)
    data["phosphorylation"] = _serialize_list(phospho_feats, sep)
    data["acetylation"] = _serialize_list(acetyl_feats, sep)
    data["ubiquitination"] = _serialize_list(ubiquit_feats, sep)
    data["signal_peptide"] = _serialize_list(signal_feats, sep)
    data["propeptide"] = _serialize_list(propep_feats, sep)
    return data


# Public API ---------------------------------------------------------------


def enrich_uniprot(input_csv_path: str, list_sep: str = "|") -> None:
    """Read a CSV file and enrich with UniProt annotations.

    Parameters
    ----------
    input_csv_path : str
        Path to input CSV containing a ``uniprot_id`` column.
    list_sep : str, optional
        Separator used for serializing lists, by default "|".
    """
    df = pd.read_csv(input_csv_path, dtype={"uniprot_id": str})
    if "uniprot_id" not in df.columns:
        raise ValueError("input CSV must contain 'uniprot_id' column")
    ids = df["uniprot_id"].astype(str).tolist()
    unique_ids = list(dict.fromkeys(ids))
    LOGGER.info("Unique UniProt IDs: %d", len(unique_ids))
    client = UniProtClient(list_sep=list_sep)
    id_map = client.fetch_all(unique_ids)
    success = sum(1 for v in id_map.values() if any(v.values()))
    LOGGER.info("Fetched %d records, %d failures", success, len(id_map) - success)
    for col in OUTPUT_COLUMNS:
        df[col] = [id_map.get(i, {}).get(col, "") for i in ids]
    # backup
    backup_path = f"{input_csv_path}.bak"
    df_original = pd.read_csv(input_csv_path)
    df_original.to_csv(backup_path, index=False, encoding="utf-8", lineterminator="\n")
    df.to_csv(input_csv_path, index=False, encoding="utf-8", lineterminator="\n")
    analyze_table_quality(df, table_name=str(Path(input_csv_path).with_suffix("")))<|MERGE_RESOLUTION|>--- conflicted
+++ resolved
@@ -2,12 +2,8 @@
 import random
 import time
 from concurrent.futures import ThreadPoolExecutor, as_completed
-<<<<<<< HEAD
-from typing import Dict, Iterable, List, Optional
-=======
 from typing import Any, Dict, Iterable, List, Optional
 from pathlib import Path
->>>>>>> 9ef13a76
 
 import pandas as pd
 import requests
