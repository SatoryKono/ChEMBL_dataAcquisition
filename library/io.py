--- conflicted
+++ resolved
@@ -38,14 +38,14 @@
 ) -> Iterator[str]:
     """Yields unique identifiers from a specified column of a CSV file lazily.
 
-<<<<<<< HEAD
+
     Args:
         path: The path to the CSV file containing the identifiers.
         column: The name of the column holding the identifiers of interest.
         cfg: The CSV configuration, specifying the delimiter and encoding.
         limit: An optional maximum number of unique identifiers to yield. If None,
             the entire file is streamed.
-=======
+
     Parameters
     ----------
     path:
@@ -61,7 +61,7 @@
         Callable applied to each non-empty cell before deduplication and
         yielding. The default converts values to upper case. Pass ``None`` to
         preserve the original casing while still trimming whitespace.
->>>>>>> f7d94785
+
 
     Yields:
         Upper-case identifier values with surrounding whitespace removed.
