--- conflicted
+++ resolved
@@ -15,11 +15,10 @@
 except ImportError:  # pragma: no cover
     from http_client import CacheConfig, HttpClient  # type: ignore[no-redef]
 
-<<<<<<< HEAD
-=======
+
 import logging
 
->>>>>>> ab652332
+
 LOGGER = logging.getLogger(__name__)
 
 
