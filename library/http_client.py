"""Lightweight HTTP client with retry and rate limiting.

This module exposes the :class:`HttpClient` which wraps :mod:`requests` to
provide a deterministic network layer for the command line utilities in this
repository.  The client honours a maximum request rate and performs
exponential backoff retries on transient errors.

Algorithm Notes
---------------
1. Before each outgoing request the client checks the configured requests per
   second limit and sleeps if necessary.
2. HTTP errors and network issues are retried up to ``max_retries`` times with
   exponential backoff.
3. Responses are returned as :class:`requests.Response` objects and are
   expected to be decoded by the caller.

"""

from __future__ import annotations

from dataclasses import dataclass
import logging
import time
<<<<<<< HEAD
from pathlib import Path
from typing import Any, Mapping, Optional


import requests  # type: ignore[import-untyped]
import requests_cache  # type: ignore[import-untyped]
=======
from typing import Any, Iterable, Tuple
>>>>>>> 1e925262

from tenacity import (
    retry,
    retry_if_exception_type,
    stop_after_attempt,
    wait_exponential,
)

LOGGER = logging.getLogger(__name__)


@dataclass
class CacheConfig:
    """Configuration for persistent HTTP caching.

    Parameters
    ----------
    enabled:
        Whether the cache layer should be activated.  When ``False`` a regular
        :class:`requests.Session` instance is created.
    path:
        Filesystem path passed to :class:`requests_cache.CachedSession`.  The
        parent directory is created automatically when caching is enabled.
    ttl_seconds:
        Time-to-live for cached responses in seconds.  ``0`` disables
        persistence.
    """

    enabled: bool = False
    path: str | None = None
    ttl_seconds: float = 0.0

    @classmethod
    def from_dict(cls, data: Mapping[str, Any] | None) -> "CacheConfig" | None:
        """Build a :class:`CacheConfig` from a configuration mapping.

        Parameters
        ----------
        data:
            Mapping holding configuration keys such as ``enabled``, ``path`` and
            ``ttl``/``ttl_sec``/``ttl_seconds``.

        Returns
        -------
        CacheConfig | None
            Parsed configuration or ``None`` when the mapping is empty.
        """

        if not data:
            return None
        ttl = (
            data.get("ttl")
            or data.get("ttl_sec")
            or data.get("ttl_seconds")
            or data.get("expire_after")
        )
        ttl_value = float(ttl) if ttl is not None else 0.0
        path = data.get("path")
        return cls(
            enabled=bool(data.get("enabled", False)),
            path=str(path) if path is not None else None,
            ttl_seconds=ttl_value,
        )

    def is_active(self) -> bool:
        """Return ``True`` when caching should be enabled."""

        return (
            self.enabled
            and self.path is not None
            and isinstance(self.ttl_seconds, (int, float))
            and self.ttl_seconds > 0
        )


def create_http_session(cache_config: CacheConfig | None = None) -> requests.Session:
    """Return a :class:`requests.Session` honouring ``cache_config``.

    When caching is disabled or misconfigured, a plain session is returned.
    Otherwise, :class:`requests_cache.CachedSession` is instantiated with the
    provided settings.
    """

    if cache_config is None or not cache_config.is_active():
        return requests.Session()
    assert cache_config.path is not None
    cache_path = Path(cache_config.path).expanduser()
    cache_path.parent.mkdir(parents=True, exist_ok=True)
    LOGGER.debug(
        "HTTP cache enabled at %s with TTL %.0f s",
        cache_path,
        cache_config.ttl_seconds,
    )
    session = requests_cache.CachedSession(
        cache_name=str(cache_path),
        backend="sqlite",
        expire_after=int(cache_config.ttl_seconds),
        allowable_methods=("GET", "POST", "PUT", "DELETE", "HEAD", "OPTIONS"),
    )
    return session


@dataclass
class RateLimiter:
    """Simple token bucket style rate limiter.

    Parameters
    ----------
    rps:
        Maximum number of requests per second. ``0`` disables rate limiting.
    last_call:
        Timestamp of the last request, used to enforce the delay.
    """

    rps: float
    last_call: float = 0.0

    def wait(self) -> None:
        """Sleep just enough to satisfy the configured rate limit."""

        if self.rps <= 0:
            return
        interval = 1.0 / self.rps
        now = time.monotonic()
        delta = now - self.last_call
        if delta < interval:
            time.sleep(interval - delta)
        self.last_call = time.monotonic()


class HttpClient:
<<<<<<< HEAD
    """Wrapper around :mod:`requests` with retry, caching and rate limiting."""
=======
    """Wrapper around :mod:`requests` with retry and rate limiting.

    Parameters
    ----------
    timeout:
        Default timeout for requests. Either a single float applied to both the
        connect and read phases or a ``(connect, read)`` tuple.
    max_retries:
        Maximum number of attempts for transient failures.
    rps:
        Target requests per second enforced via a lightweight token bucket.
    status_forcelist:
        HTTP status codes that should trigger a retry. The default covers the
        most common transient responses from the supported public APIs.
    backoff_multiplier:
        Base multiplier used for exponential backoff between retries.
    session:
        Optional :class:`requests.Session` allowing callers to supply a
        pre-configured session (for example with caching or custom headers).
    """
>>>>>>> 1e925262

    def __init__(
        self,
        *,
<<<<<<< HEAD
        timeout: float,
        max_retries: int,
        rps: float,
        cache_config: CacheConfig | None = None,
        session: Optional[requests.Session] = None,
    ) -> None:
        self.timeout = timeout
        self.max_retries = max_retries
        self.rate_limiter = RateLimiter(rps)
        self.session = session or create_http_session(cache_config)
=======
        timeout: float | Tuple[float, float],
        max_retries: int,
        rps: float,
        status_forcelist: Iterable[int] | None = None,
        backoff_multiplier: float = 1.0,
        session: requests.Session | None = None,
    ) -> None:
        if isinstance(timeout, tuple):
            self.timeout = timeout
        else:
            self.timeout = (timeout, timeout)
        self.max_retries = max_retries
        self.rate_limiter = RateLimiter(rps)
        self.session = session or requests.Session()
        self.status_forcelist = set(status_forcelist or {404, 408, 409, 429, 500, 502, 503, 504})
        self.backoff_multiplier = backoff_multiplier
>>>>>>> 1e925262

    def request(self, method: str, url: str, **kwargs: Any) -> requests.Response:
        """Perform an HTTP request honouring retry and rate limits.

        Parameters
        ----------
        method:
            HTTP verb such as ``"get"`` or ``"post"``.
        url:
            Absolute URL to request.
        **kwargs:
            Additional arguments passed to :func:`requests.request`.

        Returns
        -------
        :class:`requests.Response`
            Raw HTTP response. Callers are responsible for decoding JSON/XML
            payloads and interpreting non-2xx statuses that do not trigger a
            retry.
        """

        @retry(
            reraise=True,
            retry=retry_if_exception_type(requests.RequestException),
            stop=stop_after_attempt(self.max_retries),
            wait=wait_exponential(multiplier=self.backoff_multiplier),
        )
        def _do_request() -> requests.Response:
            self.rate_limiter.wait()
            timeout = kwargs.pop("timeout", self.timeout)
            LOGGER.debug("HTTP %s %s (timeout=%s)", method.upper(), url, timeout)
            resp = self.session.request(method, url, timeout=timeout, **kwargs)
            if resp.status_code in self.status_forcelist:
                LOGGER.warning(
                    "Transient HTTP %s for %s %s", resp.status_code, method.upper(), url
                )
                resp.raise_for_status()
            return resp

        return _do_request()


__all__ = ["CacheConfig", "HttpClient", "RateLimiter", "create_http_session"]<|MERGE_RESOLUTION|>--- conflicted
+++ resolved
@@ -21,16 +21,11 @@
 from dataclasses import dataclass
 import logging
 import time
-<<<<<<< HEAD
 from pathlib import Path
-from typing import Any, Mapping, Optional
-
+from typing import Any, Mapping, Optional, Iterable, Tuple
 
 import requests  # type: ignore[import-untyped]
 import requests_cache  # type: ignore[import-untyped]
-=======
-from typing import Any, Iterable, Tuple
->>>>>>> 1e925262
 
 from tenacity import (
     retry,
@@ -162,52 +157,36 @@
 
 
 class HttpClient:
-<<<<<<< HEAD
-    """Wrapper around :mod:`requests` with retry, caching and rate limiting."""
-=======
-    """Wrapper around :mod:`requests` with retry and rate limiting.
+    """Обёртка вокруг :mod:`requests` с поддержкой повторов, кэширования и ограничения скорости.
 
     Parameters
     ----------
     timeout:
-        Default timeout for requests. Either a single float applied to both the
-        connect and read phases or a ``(connect, read)`` tuple.
+        Таймаут по умолчанию для запросов. Может быть либо одним числом (float), применяемым к фазам соединения и чтения, либо кортежем ``(connect, read)``.
     max_retries:
-        Maximum number of attempts for transient failures.
+        Максимальное количество попыток при временных ошибках.
     rps:
-        Target requests per second enforced via a lightweight token bucket.
+        Целевое количество запросов в секунду, реализуемое через простой token bucket.
     status_forcelist:
-        HTTP status codes that should trigger a retry. The default covers the
-        most common transient responses from the supported public APIs.
+        Коды HTTP-статусов, при которых будет выполняться повтор запроса. По умолчанию включает наиболее распространённые временные ошибки.
     backoff_multiplier:
-        Base multiplier used for exponential backoff between retries.
+        Множитель для экспоненциальной задержки между попытками.
+    cache_config:
+        Необязательная конфигурация кэширования HTTP-запросов.
     session:
-        Optional :class:`requests.Session` allowing callers to supply a
-        pre-configured session (for example with caching or custom headers).
-    """
->>>>>>> 1e925262
+        Необязательный :class:`requests.Session`, позволяющий использовать заранее сконфигурированную сессию (например, с кэшем или кастомными заголовками).
+    """
 
     def __init__(
         self,
         *,
-<<<<<<< HEAD
-        timeout: float,
-        max_retries: int,
-        rps: float,
-        cache_config: CacheConfig | None = None,
-        session: Optional[requests.Session] = None,
-    ) -> None:
-        self.timeout = timeout
-        self.max_retries = max_retries
-        self.rate_limiter = RateLimiter(rps)
-        self.session = session or create_http_session(cache_config)
-=======
         timeout: float | Tuple[float, float],
         max_retries: int,
         rps: float,
         status_forcelist: Iterable[int] | None = None,
         backoff_multiplier: float = 1.0,
-        session: requests.Session | None = None,
+        cache_config: 'CacheConfig | None' = None,
+        session: 'requests.Session | None' = None,
     ) -> None:
         if isinstance(timeout, tuple):
             self.timeout = timeout
@@ -215,10 +194,13 @@
             self.timeout = (timeout, timeout)
         self.max_retries = max_retries
         self.rate_limiter = RateLimiter(rps)
-        self.session = session or requests.Session()
+        if session is not None:
+            self.session = session
+        else:
+            # Если передан cache_config, используем create_http_session, иначе обычную сессию
+            self.session = create_http_session(cache_config)
         self.status_forcelist = set(status_forcelist or {404, 408, 409, 429, 500, 502, 503, 504})
         self.backoff_multiplier = backoff_multiplier
->>>>>>> 1e925262
 
     def request(self, method: str, url: str, **kwargs: Any) -> requests.Response:
         """Perform an HTTP request honouring retry and rate limits.
