"""Lightweight HTTP client with retry and rate limiting.

This module exposes the :class:`HttpClient` which wraps :mod:`requests` to
provide a deterministic network layer for the command line utilities in this
repository.  The client honours a maximum request rate and performs
exponential backoff retries on transient errors.

Algorithm Notes
---------------
1. Before each outgoing request the client checks the configured requests per
   second limit and sleeps if necessary.
2. HTTP errors and network issues are retried up to ``max_retries`` times with
   exponential backoff.
3. Responses are returned as :class:`requests.Response` objects and are
   expected to be decoded by the caller.

"""

from __future__ import annotations

from dataclasses import dataclass
from importlib import import_module
import logging
from types import ModuleType
import time
from pathlib import Path
<<<<<<< HEAD
from typing import Any, Mapping, Optional, cast

=======
from typing import Any, Mapping, Optional, Iterable, Tuple
>>>>>>> 50e0b5a3

import requests  # type: ignore[import-untyped]

from tenacity import (
    retry,
    retry_if_exception_type,
    stop_after_attempt,
    wait_exponential,
)

LOGGER = logging.getLogger(__name__)


def _import_requests_cache() -> ModuleType | None:
    """Return the :mod:`requests_cache` module when installed.

    The HTTP cache is optional because some environments (for example,
    lightweight Windows installations) may execute the CLI utilities without the
    ``requests-cache`` dependency pre-installed.  Returning ``None`` allows the
    caller to gracefully fall back to an uncached session while emitting a
    helpful log message that explains how to enable caching.
    """

    try:
        return import_module("requests_cache")
    except ModuleNotFoundError:
        return None


@dataclass
class CacheConfig:
    """Configuration for persistent HTTP caching.

    Parameters
    ----------
    enabled:
        Whether the cache layer should be activated.  When ``False`` a regular
        :class:`requests.Session` instance is created.
    path:
        Filesystem path passed to :class:`requests_cache.CachedSession`.  The
        parent directory is created automatically when caching is enabled.
    ttl_seconds:
        Time-to-live for cached responses in seconds.  ``0`` disables
        persistence.
    """

    enabled: bool = False
    path: str | None = None
    ttl_seconds: float = 0.0

    @classmethod
    def from_dict(cls, data: Mapping[str, Any] | None) -> "CacheConfig" | None:
        """Build a :class:`CacheConfig` from a configuration mapping.

        Parameters
        ----------
        data:
            Mapping holding configuration keys such as ``enabled``, ``path`` and
            ``ttl``/``ttl_sec``/``ttl_seconds``.

        Returns
        -------
        CacheConfig | None
            Parsed configuration or ``None`` when the mapping is empty.
        """

        if not data:
            return None
        ttl = (
            data.get("ttl")
            or data.get("ttl_sec")
            or data.get("ttl_seconds")
            or data.get("expire_after")
        )
        ttl_value = float(ttl) if ttl is not None else 0.0
        path = data.get("path")
        return cls(
            enabled=bool(data.get("enabled", False)),
            path=str(path) if path is not None else None,
            ttl_seconds=ttl_value,
        )

    def is_active(self) -> bool:
        """Return ``True`` when caching should be enabled."""

        return (
            self.enabled
            and self.path is not None
            and isinstance(self.ttl_seconds, (int, float))
            and self.ttl_seconds > 0
        )


def create_http_session(cache_config: CacheConfig | None = None) -> requests.Session:
    """Return a :class:`requests.Session` honouring ``cache_config``.

    A plain session is returned when caching is disabled, misconfigured or the
    optional ``requests-cache`` dependency is unavailable.  Otherwise,
    :class:`requests_cache.CachedSession` is instantiated with the provided
    settings.
    """

    if cache_config is None or not cache_config.is_active():
        return requests.Session()
    requests_cache_module = _import_requests_cache()
    if requests_cache_module is None:
        LOGGER.warning(
            "HTTP caching requested but optional dependency 'requests-cache' is "
            "missing. Install it via 'pip install requests-cache' to enable "
            "caching. Proceeding without caching."
        )
        return requests.Session()

    assert cache_config.path is not None
    cache_path = Path(cache_config.path).expanduser()
    cache_path.parent.mkdir(parents=True, exist_ok=True)
    LOGGER.debug(
        "HTTP cache enabled at %s with TTL %.0f s",
        cache_path,
        cache_config.ttl_seconds,
    )
    cached_session_factory = cast(Any, requests_cache_module).CachedSession
    session = cached_session_factory(
        cache_name=str(cache_path),
        backend="sqlite",
        expire_after=int(cache_config.ttl_seconds),
        allowable_methods=("GET", "POST", "PUT", "DELETE", "HEAD", "OPTIONS"),
    )
    return session


@dataclass
class RateLimiter:
    """Simple token bucket style rate limiter.

    Parameters
    ----------
    rps:
        Maximum number of requests per second. ``0`` disables rate limiting.
    last_call:
        Timestamp of the last request, used to enforce the delay.
    """

    rps: float
    last_call: float = 0.0

    def wait(self) -> None:
        """Sleep just enough to satisfy the configured rate limit."""

        if self.rps <= 0:
            return
        interval = 1.0 / self.rps
        now = time.monotonic()
        delta = now - self.last_call
        if delta < interval:
            time.sleep(interval - delta)
        self.last_call = time.monotonic()


class HttpClient:
    """Обёртка вокруг :mod:`requests` с поддержкой повторов, кэширования и ограничения скорости.

    Parameters
    ----------
    timeout:
        Таймаут по умолчанию для запросов. Может быть либо одним числом (float), применяемым к фазам соединения и чтения, либо кортежем ``(connect, read)``.
    max_retries:
        Максимальное количество попыток при временных ошибках.
    rps:
        Целевое количество запросов в секунду, реализуемое через простой token bucket.
    status_forcelist:
        Коды HTTP-статусов, при которых будет выполняться повтор запроса. По умолчанию включает наиболее распространённые временные ошибки.
    backoff_multiplier:
        Множитель для экспоненциальной задержки между попытками.
    cache_config:
        Необязательная конфигурация кэширования HTTP-запросов.
    session:
        Необязательный :class:`requests.Session`, позволяющий использовать заранее сконфигурированную сессию (например, с кэшем или кастомными заголовками).
    """

    def __init__(
        self,
        *,
        timeout: float | Tuple[float, float],
        max_retries: int,
        rps: float,
        status_forcelist: Iterable[int] | None = None,
        backoff_multiplier: float = 1.0,
        cache_config: 'CacheConfig | None' = None,
        session: 'requests.Session | None' = None,
    ) -> None:
        if isinstance(timeout, tuple):
            self.timeout = timeout
        else:
            self.timeout = (timeout, timeout)
        self.max_retries = max_retries
        self.rate_limiter = RateLimiter(rps)
        if session is not None:
            self.session = session
        else:
            # Если передан cache_config, используем create_http_session, иначе обычную сессию
            self.session = create_http_session(cache_config)
        self.status_forcelist = set(status_forcelist or {404, 408, 409, 429, 500, 502, 503, 504})
        self.backoff_multiplier = backoff_multiplier

    def request(self, method: str, url: str, **kwargs: Any) -> requests.Response:
        """Perform an HTTP request honouring retry and rate limits.

        Parameters
        ----------
        method:
            HTTP verb such as ``"get"`` or ``"post"``.
        url:
            Absolute URL to request.
        **kwargs:
            Additional arguments passed to :func:`requests.request`.

        Returns
        -------
        :class:`requests.Response`
            Raw HTTP response. Callers are responsible for decoding JSON/XML
            payloads and interpreting non-2xx statuses that do not trigger a
            retry.
        """

        @retry(
            reraise=True,
            retry=retry_if_exception_type(requests.RequestException),
            stop=stop_after_attempt(self.max_retries),
            wait=wait_exponential(multiplier=self.backoff_multiplier),
        )
        def _do_request() -> requests.Response:
            self.rate_limiter.wait()
            timeout = kwargs.pop("timeout", self.timeout)
            LOGGER.debug("HTTP %s %s (timeout=%s)", method.upper(), url, timeout)
            resp = self.session.request(method, url, timeout=timeout, **kwargs)
            if resp.status_code in self.status_forcelist:
                LOGGER.warning(
                    "Transient HTTP %s for %s %s", resp.status_code, method.upper(), url
                )
                resp.raise_for_status()
            return resp

        return _do_request()


__all__ = ["CacheConfig", "HttpClient", "RateLimiter", "create_http_session"]<|MERGE_RESOLUTION|>--- conflicted
+++ resolved
@@ -24,12 +24,12 @@
 from types import ModuleType
 import time
 from pathlib import Path
-<<<<<<< HEAD
-from typing import Any, Mapping, Optional, cast
-
-=======
-from typing import Any, Mapping, Optional, Iterable, Tuple
->>>>>>> 50e0b5a3
+
+
+
+
+from typing import Any, Mapping, Optional, Iterable, Tuple, cast
+
 
 import requests  # type: ignore[import-untyped]
 
