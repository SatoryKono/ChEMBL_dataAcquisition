"""Deterministic CSV input/output helpers."""

from __future__ import annotations

from dataclasses import dataclass
import csv
import json
from pathlib import Path
from typing import Any, Dict, Iterable, List, Sequence

import pandas as pd


@dataclass
class CsvConfig:
    sep: str
    encoding: str
    list_format: str = "json"


def read_ids(path: Path, column: str, cfg: CsvConfig) -> List[str]:
    """Read a CSV file and return normalised, deduplicated accession IDs."""

    df = pd.read_csv(path, sep=cfg.sep, encoding=cfg.encoding, dtype=str)
    if column not in df.columns:
        msg = f"Missing required column '{column}'"
        raise KeyError(msg)
    ids = [str(v).strip().upper() for v in df[column].fillna("")]  # type: ignore[arg-type]
    seen = set()
    unique: List[str] = []
    for v in ids:
        if v and v not in seen:
            unique.append(v)
            seen.add(v)
    return unique


def _escape_pipe(value: str) -> str:
<<<<<<< HEAD
    return value.replace("\\", "\\\\").replace("|", "\\|")
=======
    """Escape pipe characters in a string.

    Parameters
    ----------
    value:
        The string to escape.

    Returns
    -------
    str
        The string with pipe characters escaped.
    """
    return value.replace("|", "\\|")
>>>>>>> 0d4b8f1c


def _serialise_list(values: Iterable[Any], list_format: str) -> str:
    """Serialize an iterable of values into a string.

    The serialization format is determined by `list_format`.

    Parameters
    ----------
    values:
        An iterable of values to serialize.
    list_format:
        The format to use for serialization ("pipe" or "json").

    Returns
    -------
    str
        The serialized string.
    """
    def _normalise(v: Any) -> Any:
        if isinstance(v, tuple):
            # Represent domain tuples as id|name or JSON object
            if list_format == "json":
                return {"id": v[0], "name": v[1]}
            return f"{_escape_pipe(str(v[0]))}|{_escape_pipe(str(v[1]))}"
        return _escape_pipe(str(v)) if list_format == "pipe" else v

    norm = [_normalise(v) for v in values]
    if list_format == "pipe":
        return "|".join(str(v) for v in norm)
    if list_format == "json":
        return json.dumps(norm, separators=(",", ":"))
    raise ValueError(f"Unknown list_format: {list_format}")


def _serialise_value(value: Any, list_format: str) -> str:
    """Serialize a single value to a string.

    If the value is a list, it is serialized using `_serialise_list`.
    Otherwise, it is converted to a string.

    Parameters
    ----------
    value:
        The value to serialize.
    list_format:
        The format to use for lists ("pipe" or "json").

    Returns
    -------
    str
        The serialized string.
    """
    if isinstance(value, list):
        return _serialise_list(value, list_format)
    return str(value)


def write_rows(
    path: Path,
    rows: Sequence[Dict[str, Any]],
    columns: Sequence[str],
    cfg: CsvConfig,
) -> None:
    """Write ``rows`` to ``path`` using deterministic ordering."""

    with path.open("w", encoding=cfg.encoding, newline="") as fh:
        writer = csv.writer(fh, delimiter=cfg.sep)
        writer.writerow(columns)
        for row in rows:
            writer.writerow(
                [_serialise_value(row.get(col, ""), cfg.list_format) for col in columns]
            )<|MERGE_RESOLUTION|>--- conflicted
+++ resolved
@@ -36,23 +36,8 @@
 
 
 def _escape_pipe(value: str) -> str:
-<<<<<<< HEAD
     return value.replace("\\", "\\\\").replace("|", "\\|")
-=======
-    """Escape pipe characters in a string.
 
-    Parameters
-    ----------
-    value:
-        The string to escape.
-
-    Returns
-    -------
-    str
-        The string with pipe characters escaped.
-    """
-    return value.replace("|", "\\|")
->>>>>>> 0d4b8f1c
 
 
 def _serialise_list(values: Iterable[Any], list_format: str) -> str:
