--- conflicted
+++ resolved
@@ -95,7 +95,7 @@
 )
 ```
 
-<<<<<<< HEAD
+
 ## UniProt dump
 
 The ``get_uniprot_target_data.py`` script retrieves detailed information about
@@ -112,7 +112,7 @@
 
 The behaviour is configured via ``config.yaml``.  Lists are serialised either as
 JSON (default) or as ``|``-delimited strings depending on the configuration.
-=======
+
 ### Downloading target metadata
 
 Fetch basic information for targets listed in ``targets.csv`` and write the
@@ -128,7 +128,7 @@
 
 Nested fields in the output are encoded as JSON strings to ensure
 deterministic, machine-readable results.
->>>>>>> d724b1a9
+
 
 ## Testing and quality checks
 
