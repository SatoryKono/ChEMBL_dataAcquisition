--- conflicted
+++ resolved
@@ -122,10 +122,7 @@
     requests_mock.get(
         f"{pubchem_base}/compound/smiles/CC/property/"
         "MolecularFormula,MolecularWeight,TPSA,XLogP,HBondDonorCount,HBondAcceptorCount,RotatableBondCount/JSON",
-<<<<<<< HEAD
-=======
  
->>>>>>> 45d27f7b
         json=_pubchem_response(22, "C2H6"),
     )
     requests_mock.get(
