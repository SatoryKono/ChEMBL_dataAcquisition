--- conflicted
+++ resolved
@@ -114,7 +114,7 @@
         "HBondAcceptorCount,RotatableBondCount/JSON"
     )
     requests_mock.get(
-<<<<<<< HEAD
+
         f"{pubchem_base}/compound/smiles/C/property/"
         "MolecularFormula,MolecularWeight,TPSA,XLogP,HBondDonorCount,HBondAcceptorCount,RotatableBondCount/JSON",
         json=_pubchem_response(11, "CH4"),
@@ -122,13 +122,7 @@
     requests_mock.get(
         f"{pubchem_base}/compound/smiles/CC/property/"
         "MolecularFormula,MolecularWeight,TPSA,XLogP,HBondDonorCount,HBondAcceptorCount,RotatableBondCount/JSON",
-=======
-        f"{pubchem_base}/compound/smiles/C/property/{property_suffix}",
-        json=_pubchem_response(11, "CH4"),
-    )
-    requests_mock.get(
-        f"{pubchem_base}/compound/smiles/CC/property/{property_suffix}",
->>>>>>> eac91c5f
+ 
         json=_pubchem_response(22, "C2H6"),
     )
     requests_mock.get(
