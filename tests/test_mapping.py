from __future__ import annotations

from pathlib import Path

import pandas as pd
import pytest
import requests

from chembl2uniprot import map_chembl_to_uniprot
from chembl2uniprot.config import (
    IdMappingConfig,
    PollingConfig,
    RateLimitConfig,
    RetryConfig,
    UniprotConfig,
)
from chembl2uniprot.mapping import RateLimiter, _poll_job

DATA_DIR = Path(__file__).parent / "data"
CONFIG_DIR = DATA_DIR / "config"
CSV_DIR = DATA_DIR / "csv"

CONFIG = CONFIG_DIR / "valid.yaml"
SCHEMA = CONFIG_DIR / "config.schema.json"
INPUT = CSV_DIR / "input.csv"
INPUT_SINGLE = CSV_DIR / "input_single.csv"


@pytest.fixture
def config_path(tmp_path: Path) -> Path:
    cfg = tmp_path / "config.yaml"
    schema = tmp_path / "config.schema.json"
    cfg.write_text(CONFIG.read_text())
    schema.write_text(SCHEMA.read_text())
    return cfg


def read_output(path: Path) -> list[str | None]:
    df = pd.read_csv(path)
    out: list[str | None] = []
    for value in df["mapped_uniprot_id"]:
        out.append(None if pd.isna(value) else value)
    return out


def test_success_mapping_single_batch(
    requests_mock, tmp_path: Path, config_path: Path
) -> None:
    run_url = "https://rest.uniprot.org/idmapping/run"
    status_url = "https://rest.uniprot.org/idmapping/status/123"
    results_url = "https://rest.uniprot.org/idmapping/results/123"
    requests_mock.post(run_url, json={"jobId": "123"})
    requests_mock.get(status_url, json={"jobStatus": "FINISHED"})
    requests_mock.get(
        results_url,
        json={
            "results": [
                {"from": "CHEMBL1", "to": "P1"},
                {"from": "CHEMBL2", "to": "P2"},
            ]
        },
    )

    out = tmp_path / "out.csv"
    map_chembl_to_uniprot(INPUT, out, config_path)
    assert read_output(out) == ["P1", "P2"]


def test_no_mapping(requests_mock, tmp_path: Path, config_path: Path) -> None:
    run_url = "https://rest.uniprot.org/idmapping/run"
    status_url = "https://rest.uniprot.org/idmapping/status/1"
    results_url = "https://rest.uniprot.org/idmapping/results/1"
    requests_mock.post(run_url, json={"jobId": "1"})
    requests_mock.get(status_url, json={"jobStatus": "FINISHED"})
    requests_mock.get(results_url, json={"results": []})
    out = tmp_path / "out.csv"
    map_chembl_to_uniprot(INPUT, out, config_path)
    assert read_output(out) == [None, None]


def test_multiple_mappings(requests_mock, tmp_path: Path, config_path: Path) -> None:
    run_url = "https://rest.uniprot.org/idmapping/run"
    status_url = "https://rest.uniprot.org/idmapping/status/1"
    results_url = "https://rest.uniprot.org/idmapping/results/1"
    requests_mock.post(run_url, json={"jobId": "1"})
    requests_mock.get(status_url, json={"jobStatus": "FINISHED"})
    requests_mock.get(
        results_url,
        json={
            "results": [
                {"from": "CHEMBL1", "to": "P1"},
                {"from": "CHEMBL1", "to": "P2"},
            ]
        },
    )
    out = tmp_path / "out.csv"
    map_chembl_to_uniprot(INPUT_SINGLE, out, config_path)
    assert read_output(out) == ["P1|P2"]


def test_retry_on_server_error(
    requests_mock, tmp_path: Path, config_path: Path
) -> None:
    run_url = "https://rest.uniprot.org/idmapping/run"
    status_url = "https://rest.uniprot.org/idmapping/status/1"
    results_url = "https://rest.uniprot.org/idmapping/results/1"
    requests_mock.post(run_url, [{"status_code": 500}, {"json": {"jobId": "1"}}])
    requests_mock.get(status_url, json={"jobStatus": "FINISHED"})
    requests_mock.get(results_url, json={"results": []})
    out = tmp_path / "out.csv"
    map_chembl_to_uniprot(INPUT, out, config_path)
    assert read_output(out) == [None, None]


def test_config_validation_error(tmp_path: Path) -> None:
    cfg = tmp_path / "config.yaml"
    schema = tmp_path / "config.schema.json"
    schema.write_text(SCHEMA.read_text())
    cfg.write_text("io: {}")  # invalid
    with pytest.raises(ValueError):
        map_chembl_to_uniprot(INPUT, tmp_path / "out.csv", cfg)


def test_poll_job_timeout(monkeypatch: pytest.MonkeyPatch) -> None:
<<<<<<< HEAD
    """Polling should timeout when the status request repeatedly fails."""

    cfg = UniprotConfig(
        base_url="https://rest.uniprot.org",
        id_mapping=IdMappingConfig(endpoint="", status_endpoint="/idmapping/status"),
        polling=PollingConfig(interval_sec=0),
        rate_limit=RateLimitConfig(rps=1),
=======
    cfg = UniprotConfig(
        base_url="https://rest.uniprot.org",
        id_mapping=IdMappingConfig(
            endpoint="/idmapping/run", status_endpoint="/idmapping/status"
        ),
        polling=PollingConfig(interval_sec=0),
        rate_limit=RateLimitConfig(rps=0),
>>>>>>> a3441bdd
        retry=RetryConfig(max_attempts=1, backoff_sec=0),
    )

    def raise_timeout(*_: object, **__: object) -> None:
        raise requests.Timeout

    monkeypatch.setattr("chembl2uniprot.mapping._request_with_retry", raise_timeout)

    with pytest.raises(requests.Timeout):
        _poll_job(
            "1",
            cfg,
            RateLimiter(0),
            timeout=0.1,
<<<<<<< HEAD
            retry_cfg=RetryConfig(max_attempts=1, backoff_sec=0),
=======
            retry_cfg=cfg.retry,
>>>>>>> a3441bdd
        )


def test_deterministic_csv(requests_mock, tmp_path: Path, config_path: Path) -> None:
    run_url = "https://rest.uniprot.org/idmapping/run"
    status_url = "https://rest.uniprot.org/idmapping/status/1"
    results_url = "https://rest.uniprot.org/idmapping/results/1"

    requests_mock.post(run_url, json={"jobId": "1"})
    requests_mock.get(status_url, json={"jobStatus": "FINISHED"})
    requests_mock.get(
        results_url,
        [
            {"json": {"results": [{"from": "CHEMBL1", "to": "P1"}]}},
            {"json": {"results": [{"to": "P1", "from": "CHEMBL1"}]}},
        ],
    )

    out1 = tmp_path / "out1.csv"
    out2 = tmp_path / "out2.csv"
    map_chembl_to_uniprot(INPUT_SINGLE, out1, config_path)
    map_chembl_to_uniprot(INPUT_SINGLE, out2, config_path)

    assert out1.read_bytes() == out2.read_bytes()<|MERGE_RESOLUTION|>--- conflicted
+++ resolved
@@ -122,7 +122,7 @@
 
 
 def test_poll_job_timeout(monkeypatch: pytest.MonkeyPatch) -> None:
-<<<<<<< HEAD
+
     """Polling should timeout when the status request repeatedly fails."""
 
     cfg = UniprotConfig(
@@ -130,15 +130,7 @@
         id_mapping=IdMappingConfig(endpoint="", status_endpoint="/idmapping/status"),
         polling=PollingConfig(interval_sec=0),
         rate_limit=RateLimitConfig(rps=1),
-=======
-    cfg = UniprotConfig(
-        base_url="https://rest.uniprot.org",
-        id_mapping=IdMappingConfig(
-            endpoint="/idmapping/run", status_endpoint="/idmapping/status"
-        ),
-        polling=PollingConfig(interval_sec=0),
-        rate_limit=RateLimitConfig(rps=0),
->>>>>>> a3441bdd
+
         retry=RetryConfig(max_attempts=1, backoff_sec=0),
     )
 
@@ -153,11 +145,9 @@
             cfg,
             RateLimiter(0),
             timeout=0.1,
-<<<<<<< HEAD
+
             retry_cfg=RetryConfig(max_attempts=1, backoff_sec=0),
-=======
-            retry_cfg=cfg.retry,
->>>>>>> a3441bdd
+
         )
 
 
