from pathlib import Path
from typing import Any, Dict, Iterable

import json
import sys
import pytest

import pandas as pd

sys.path.insert(0, str(Path("scripts")))
from pipeline_targets_main import (
    add_iuphar_classification,
    add_protein_classification,
    add_activity_fields,
    add_isoform_fields,
    add_uniprot_fields,
    extract_activity,
    extract_isoform,
    merge_chembl_fields,
)


def test_merge_chembl_fields_adds_columns() -> None:
    pipeline_df = pd.DataFrame(
        {
            "target_chembl_id": ["CHEMBL1"],
            "hgnc_id": ["HGNC:1"],
        }
    )
    chembl_df = pd.DataFrame(
        {
            "target_chembl_id": ["CHEMBL1"],
            "species_group_flag": [1],
            "hgnc_name": ["ABC"],
            "hgnc_id": ["HGNC:1"],
        }
    )
    merged = merge_chembl_fields(pipeline_df, chembl_df)
    assert "species_group_flag" in merged.columns
    assert "hgnc_name" in merged.columns
    assert merged.loc[0, "hgnc_id"] == "HGNC:1"


def test_add_iuphar_classification() -> None:
    df = pd.DataFrame(
        {
            "uniprot_id_primary": ["P12345"],
            "gtop_target_id": [""],
            "hgnc_name": ["ABC1"],
            "hgnc_id": ["1"],
            "gene_symbol": ["ABC1"],
            "synonyms_all": ["Alpha|Beta"],
        }
    )
    out = add_iuphar_classification(
        df,
        Path("tests/data/iuphar_target.csv"),
        Path("tests/data/iuphar_family.csv"),
    )
    row = out.iloc[0]
    assert row["iuphar_target_id"] == "0001"
    assert row["iuphar_family_id"] == "F001"
    assert row["iuphar_type"] == "Enzyme.Transferase"


def test_add_protein_classification() -> None:
    samples = json.loads((Path("tests/data/protein_samples.json").read_text()))

    def fetcher(_: Iterable[str]) -> Dict[str, Dict[str, Any]]:
        return {"P00000": samples["gpcr"]}

    df = pd.DataFrame({"uniprot_id_primary": ["P00000"]})
    out = add_protein_classification(df, fetcher)
    row = out.iloc[0]
    assert row["protein_class_pred_L1"] == "Receptor: GPCR"
    assert row["protein_class_pred_confidence"] == "high"


def test_add_uniprot_fields() -> None:
    df = pd.DataFrame({"uniprot_id_primary": ["P12345"]})

    def fetch_all(_: Iterable[str]) -> Dict[str, Dict[str, str]]:
        return {
            "P12345": {
                "uniprotkb_Id": "P12345",
                "secondary_uniprot_id": "Q00001",
                "recommended_name": "Protein X",
                "gene_name": "GENE1",
                "secondary_accession_names": "Name1|Name2",
                "molecular_function": "binding",
            }
        }

    out = add_uniprot_fields(df, fetch_all)
    row = out.iloc[0]
    assert row["uniProtkbId"] == "P12345"
    assert row["secondaryAccessions"] == "Q00001"
    assert row["recommendedName"] == "Protein X"
    assert row["geneName"] == "GENE1"
    assert row["secondaryAccessionNames"] == "Name1|Name2"
    assert row["molecular_function"] == "binding"


def test_extract_activity() -> None:
    entry = {
        "comments": [
            {
                "commentType": "CATALYTIC ACTIVITY",
                "reaction": {
                    "name": {"value": "A + B = C"},
                    "ecNumber": [{"value": "1.1.1.1"}],
                },
            },
            {
                "commentType": "CATALYTIC ACTIVITY",
                "reaction": {
                    "name": {"value": "D = E"},
                    "ecNumbers": [{"value": "2.2.2.2"}, {"value": "3.3.3.3"}],
                },
            },
        ]
    }
    result = extract_activity(entry)
    assert result["reactions"] == "A + B = C|D = E"
    assert result["reaction_ec_numbers"] == "1.1.1.1|2.2.2.2|3.3.3.3"


def test_add_activity_fields() -> None:
    df = pd.DataFrame({"uniprot_id_primary": ["P00001"]})

    def fetch_entry(_: str) -> dict:
        return {
            "comments": [
                {
                    "commentType": "CATALYTIC ACTIVITY",
                    "reaction": {
                        "name": {"value": "X = Y"},
                        "ecNumber": [{"value": "4.4.4.4"}],
                    },
                }
            ]
        }

    out = add_activity_fields(df, fetch_entry)
    row = out.iloc[0]
    assert row["reactions"] == "X = Y"
    assert row["reaction_ec_numbers"] == "4.4.4.4"


def test_extract_isoform() -> None:
    entry = {
        "comments": [
            {
                "commentType": "ALTERNATIVE PRODUCTS",
                "isoforms": [
                    {
                        "name": {"value": "Isoform 1"},
                        "isoformIds": ["P1-1"],
                        "synonyms": [{"value": "Alpha"}, {"value": "Beta"}],
                    },
                    {
                        "name": {"value": "Isoform 2"},
                        "isoformIds": ["P1-2"],
                        "synonyms": [],
                    },
                ],
            }
        ]
    }
    result = extract_isoform(entry)
    assert result["isoform_names"] == "Isoform 1|Isoform 2"
    assert result["isoform_ids"] == "P1-1|P1-2"
    assert result["isoform_synonyms"] == "Alpha:Beta|N/A"


def test_add_isoform_fields() -> None:
    df = pd.DataFrame({"uniprot_id_primary": ["P99999"]})

    def fetch_entry(_: str) -> Dict[str, Any]:
        return {
            "comments": [
                {
                    "commentType": "ALTERNATIVE PRODUCTS",
                    "isoforms": [
                        {
                            "name": {"value": "Isoform 1"},
                            "isoformIds": ["P1-1"],
                            "synonyms": [{"value": "Alpha"}],
                        }
                    ],
                }
            ]
        }

    out = add_isoform_fields(df, fetch_entry)
    row = out.iloc[0]
    assert row["isoform_names"] == "Isoform 1"
    assert row["isoform_ids"] == "P1-1"
<<<<<<< HEAD
    assert row["isoform_synonyms"] == "Alpha"


def test_save_output_creates_path_and_expands_user(
    tmp_path: Path, monkeypatch: pytest.MonkeyPatch
) -> None:
    df = pd.DataFrame({"a": [1]})
    monkeypatch.setenv("HOME", str(tmp_path))
    path = Path("~") / "nested" / "file.csv"
    result = save_output(df, path)
    expected = tmp_path / "nested" / "file.csv"
    assert result == expected
    assert expected.exists()
=======
    assert row["isoform_synonyms"] == "Alpha"
>>>>>>> 0d4b8f1c
<|MERGE_RESOLUTION|>--- conflicted
+++ resolved
@@ -196,7 +196,6 @@
     row = out.iloc[0]
     assert row["isoform_names"] == "Isoform 1"
     assert row["isoform_ids"] == "P1-1"
-<<<<<<< HEAD
     assert row["isoform_synonyms"] == "Alpha"
 
 
@@ -209,7 +208,4 @@
     result = save_output(df, path)
     expected = tmp_path / "nested" / "file.csv"
     assert result == expected
-    assert expected.exists()
-=======
-    assert row["isoform_synonyms"] == "Alpha"
->>>>>>> 0d4b8f1c
+    assert expected.exists()