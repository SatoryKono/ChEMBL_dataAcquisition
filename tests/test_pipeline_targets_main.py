import json
import sys
from pathlib import Path
from typing import Dict, Iterable

import pandas as pd
import yaml
import pytest

sys.path.insert(0, str(Path("scripts")))
from pipeline_targets_main import (
    _merge_species_lists,
    _parse_species_argument,
    add_activity_fields,
    add_iuphar_classification,
    add_isoform_fields,
    add_protein_classification,
    add_uniprot_fields,
    build_clients,
    extract_activity,
    extract_isoform,
    merge_chembl_fields,
    parse_args,
)
from library.pipeline_targets import PipelineConfig


def test_merge_chembl_fields_adds_columns():
    pipeline_df = pd.DataFrame(
        {
            "target_chembl_id": ["CHEMBL1"],
            "hgnc_id": ["HGNC:1"],
        }
    )
    chembl_df = pd.DataFrame(
        {
            "target_chembl_id": ["CHEMBL1"],
            "species_group_flag": [1],
            "hgnc_name": ["ABC"],
            "hgnc_id": ["HGNC:1"],
        }
    )
    merged = merge_chembl_fields(pipeline_df, chembl_df)
    assert "species_group_flag" in merged.columns
    assert "hgnc_name" in merged.columns
    assert merged.loc[0, "hgnc_id"] == "HGNC:1"


def test_add_iuphar_classification():
    df = pd.DataFrame(
        {
            "uniprot_id_primary": ["P12345"],
            "gtop_target_id": [""],
            "hgnc_name": ["ABC1"],
            "hgnc_id": ["1"],
            "gene_symbol": ["ABC1"],
            "synonyms_all": ["Alpha|Beta"],
        }
    )
    out = add_iuphar_classification(
        df,
        Path("tests/data/iuphar_target.csv"),
        Path("tests/data/iuphar_family.csv"),
    )
    row = out.iloc[0]
    assert row["iuphar_target_id"] == "0001"
    assert row["iuphar_family_id"] == "F001"
    assert row["iuphar_type"] == "Enzyme.Transferase"


def test_add_protein_classification():
    samples = json.loads((Path("tests/data/protein_samples.json").read_text()))

    def fetcher(_: Iterable[str]) -> Dict[str, dict]:
        return {"P00000": samples["gpcr"]}

    df = pd.DataFrame({"uniprot_id_primary": ["P00000"]})
    out = add_protein_classification(df, fetcher)
    row = out.iloc[0]
    assert row["protein_class_pred_L1"] == "Receptor: GPCR"
    assert row["protein_class_pred_confidence"] == "high"


def test_add_protein_classification_fetches_once() -> None:
    samples = json.loads((Path("tests/data/protein_samples.json").read_text()))
    calls: list[list[str]] = []

    def fetcher(accessions: Iterable[str]) -> Dict[str, dict]:
        collected = list(accessions)
        calls.append(collected)
        return {acc: samples["gpcr"] for acc in collected}

    df = pd.DataFrame(
        {
            "uniprot_id_primary": [
                "P00000",
                "",
                None,
                float("nan"),
                "nan",
                "None",
                "  ",
                "P00000",
            ]
        }
    )
    add_protein_classification(df, fetcher)
    assert len(calls) == 1
    assert calls[0] == ["P00000"]


def test_add_uniprot_fields() -> None:
    df = pd.DataFrame({"uniprot_id_primary": ["P12345"]})

    def fetch_all(_: Iterable[str]) -> Dict[str, Dict[str, str]]:
        return {
            "P12345": {
                "uniprotkb_Id": "P12345",
                "secondary_uniprot_id": "Q00001",
                "recommended_name": "Protein X",
                "gene_name": "GENE1",
                "secondary_accession_names": "Name1|Name2",
                "molecular_function": "binding",
            }
        }

    out = add_uniprot_fields(df, fetch_all)
    row = out.iloc[0]
    assert row["uniProtkbId"] == "P12345"
    assert row["secondaryAccessions"] == "Q00001"
    assert row["recommendedName"] == "Protein X"
    assert row["geneName"] == "GENE1"
    assert row["secondaryAccessionNames"] == "Name1|Name2"
    assert row["molecular_function"] == "binding"


def test_extract_activity() -> None:
    entry = {
        "comments": [
            {
                "commentType": "CATALYTIC ACTIVITY",
                "reaction": {
                    "name": {"value": "A + B = C"},
                    "ecNumber": [{"value": "1.1.1.1"}],
                },
            },
            {
                "commentType": "CATALYTIC ACTIVITY",
                "reaction": {
                    "name": {"value": "D = E"},
                    "ecNumbers": [{"value": "2.2.2.2"}, {"value": "3.3.3.3"}],
                },
            },
        ]
    }
    result = extract_activity(entry)
    assert result["reactions"] == "A + B = C|D = E"
    assert result["reaction_ec_numbers"] == "1.1.1.1|2.2.2.2|3.3.3.3"


def test_add_activity_fields() -> None:
    df = pd.DataFrame({"uniprot_id_primary": ["P00001"]})

    def fetch_entry(_: str) -> dict:
        return {
            "comments": [
                {
                    "commentType": "CATALYTIC ACTIVITY",
                    "reaction": {
                        "name": {"value": "X = Y"},
                        "ecNumber": [{"value": "4.4.4.4"}],
                    },
                }
            ]
        }

    out = add_activity_fields(df, fetch_entry)
    row = out.iloc[0]
    assert row["reactions"] == "X = Y"
    assert row["reaction_ec_numbers"] == "4.4.4.4"


def test_extract_isoform() -> None:
    entry = {
        "comments": [
            {
                "commentType": "ALTERNATIVE PRODUCTS",
                "isoforms": [
                    {
                        "name": {"value": "Isoform 1"},
                        "isoformIds": ["P1-1"],
                        "synonyms": [{"value": "Alpha"}, {"value": "Beta"}],
                    },
                    {
                        "name": {"value": "Isoform 2"},
                        "isoformIds": ["P1-2"],
                        "synonyms": [],
                    },
                ],
            }
        ]
    }
    result = extract_isoform(entry)
    assert result["isoform_names"] == "Isoform 1|Isoform 2"
    assert result["isoform_ids"] == "P1-1|P1-2"
    assert result["isoform_synonyms"] == "Alpha:Beta|N/A"


def test_add_isoform_fields() -> None:
    df = pd.DataFrame({"uniprot_id_primary": ["P99999"]})

    def fetch_entry(_: str) -> dict:
        return {
            "comments": [
                {
                    "commentType": "ALTERNATIVE PRODUCTS",
                    "isoforms": [
                        {
                            "name": {"value": "Isoform 1"},
                            "isoformIds": ["P1-1"],
                            "synonyms": [{"value": "Alpha"}],
                        }
                    ],
                }
            ]
        }

    out = add_isoform_fields(df, fetch_entry)
    row = out.iloc[0]
    assert row["isoform_names"] == "Isoform 1"
    assert row["isoform_ids"] == "P1-1"
    assert row["isoform_synonyms"] == "Alpha"


def test_build_clients_infers_uniprot_fields() -> None:
    pipeline_cfg = PipelineConfig()
    uni_client, *_ = build_clients("config.yaml", pipeline_cfg)

    config = yaml.safe_load(Path("config.yaml").read_text())
    uniprot_columns = config["uniprot"]["columns"]
    field_set = {field for field in uni_client.fields.split(",") if field}

    assert set(uniprot_columns).issubset(field_set)


def test_build_clients_uses_uniprot_rate_limit_from_config() -> None:
    pipeline_cfg = PipelineConfig()
    pipeline_cfg.rate_limit_rps = 0.25

    uni_client, *_ = build_clients("config.yaml", pipeline_cfg)

    config = yaml.safe_load(Path("config.yaml").read_text())
    configured_rps = float(config["uniprot"]["rps"])

    assert uni_client.rate_limit.rps == configured_rps


def test_parse_species_argument_splits_and_deduplicates() -> None:
    result = _parse_species_argument("Human , ,Mouse , Human ")
    assert result == ["Human", "Mouse"]


def test_merge_species_lists_prioritises_cli_values() -> None:
    combined = _merge_species_lists(["Mouse", "Human"], ["Human", "Rat"])
    assert combined == ["Mouse", "Human", "Rat"]


def test_parse_args_with_orthologs_flag(
    monkeypatch: pytest.MonkeyPatch, tmp_path: Path
) -> None:
    config_path = tmp_path / "config.yaml"
    config_path.write_text("orthologs:\n  enabled: true\n", encoding="utf-8")

    monkeypatch.setattr(
        sys,
        "argv",
        [
            "pipeline_targets_main",
            "--input",
            "input.csv",
            "--output",
            "output.csv",
            "--config",
            str(config_path),
        ],
    )
    args = parse_args()
    assert args.with_orthologs is True

    monkeypatch.setattr(
        sys,
        "argv",
        [
            "pipeline_targets_main",
            "--input",
            "input.csv",
            "--output",
            "output.csv",
            "--config",
            str(config_path),
            "--with-orthologs",
        ],
    )
    args_with_flag = parse_args()
    assert args_with_flag.with_orthologs is True

    monkeypatch.setattr(
        sys,
        "argv",
        [
            "pipeline_targets_main",
            "--input",
            "input.csv",
            "--output",
            "output.csv",
            "--config",
            str(config_path),
            "--no-with-orthologs",
        ],
    )
    args_without_flag = parse_args()
<<<<<<< HEAD
    assert args_without_flag.with_orthologs is False
=======
    assert args_without_flag.with_orthologs is False


def test_parse_args_rejects_non_positive_batch_size(
    monkeypatch: pytest.MonkeyPatch,
) -> None:
    monkeypatch.setattr(
        sys,
        "argv",
        [
            "pipeline_targets_main",
            "--input",
            "input.csv",
            "--output",
            "output.csv",
            "--batch-size",
            "0",
        ],
    )
    with pytest.raises(SystemExit):
        parse_args()
>>>>>>> 238e5cc6
<|MERGE_RESOLUTION|>--- conflicted
+++ resolved
@@ -319,9 +319,6 @@
         ],
     )
     args_without_flag = parse_args()
-<<<<<<< HEAD
-    assert args_without_flag.with_orthologs is False
-=======
     assert args_without_flag.with_orthologs is False
 
 
@@ -343,4 +340,4 @@
     )
     with pytest.raises(SystemExit):
         parse_args()
->>>>>>> 238e5cc6
+
