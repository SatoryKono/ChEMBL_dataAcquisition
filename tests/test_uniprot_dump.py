from __future__ import annotations

import json
from pathlib import Path
import re

import pandas as pd
import requests_mock

from uniprot_normalize import (
    extract_isoforms,
    normalize_entry,
    output_columns,
)

ROOT = Path(__file__).resolve().parents[1]
SCRIPT_PATH = ROOT / "scripts" / "get_uniprot_target_data.py"


def _load_sample() -> dict:
    return json.loads((ROOT / "tests/data/uniprot_entry.json").read_text())


def test_normalize_entry_sorts_lists() -> None:
    entry = _load_sample()
    headers = [">sp|P12345-1|", ">sp|P12345-2|"]
    isoforms = extract_isoforms(entry, headers)
    data = normalize_entry(entry, include_sequence=False, isoforms=isoforms)
    assert data["protein_alternative_names"] == ["Alt A", "Alt B"]
    assert data["isoform_ids"] == ["P12345-1", "P12345-2"]
    assert data["isoform_names"] == ["Isoform 1", "Isoform 2"]
    assert data["isoform_ids_all"] == ["P12345-1", "P12345-2"]
    assert data["isoforms_count"] == 2
    iso_json = json.loads(data["isoforms_json"])
    assert iso_json[0]["isoform_uniprot_id"] == "P12345-1"
    assert data["domains_pfam"] == [("PF00001", "DomainA"), ("PF00002", "DomainB")]
    assert data["features_signal_peptide"] == ["1-10"]
    assert data["features_transmembrane"] == ["20-40"]
    assert data["ptm_modified_residue"] == ["150:Phosphoserine"]


def test_extract_isoforms_parses_synonyms() -> None:
    entry = _load_sample()
    headers = [">sp|P12345-1|", ">sp|P12345-2|"]
    isoforms = extract_isoforms(entry, headers)
<<<<<<< HEAD
=======
    assert [iso["isoform_name"] for iso in isoforms] == ["Isoform 1", "Isoform 2"]
>>>>>>> a8ced9f5
    assert isoforms[0]["isoform_synonyms"] == ["Alpha", "Zeta"]
    assert isoforms[1]["isoform_synonyms"] == ["Beta", "Gamma"]


def test_output_columns_include_sequence() -> None:
    cols = output_columns(True)
    assert "sequence" in cols
    assert cols.index("sequence") == 17


def test_cli_writes_output(tmp_path: Path) -> None:
    from importlib.machinery import SourceFileLoader

    module = SourceFileLoader("get_uniprot_target_data", str(SCRIPT_PATH)).load_module()

    inp = tmp_path / "inp.csv"
    inp.write_text("uniprot_id\nP12345\np12345\nP00000\n")
    out = tmp_path / "out.csv"

    sample = _load_sample()
    iso_out = tmp_path / "iso.csv"
    with requests_mock.Mocker() as m:
        m.get(
            "https://rest.uniprot.org/uniprotkb/P12345.json",
            json=sample,
        )
        m.get(
            "https://rest.uniprot.org/uniprotkb/P00000.json",
            status_code=404,
        )
        m.get(
            re.compile("https://rest.uniprot.org/uniprotkb/stream.*"),
            [
                {"text": ">sp|P12345-1|\n>sp|P12345-2|\n"},
                {"text": ""},
            ],
        )
        module.main(
            [
                "--input",
                str(inp),
                "--output",
                str(out),
                "--isoforms-output",
                str(iso_out),
            ]
        )
    df = (
        pd.read_csv(out, dtype=str)
        .fillna("")
        .sort_values("uniprot_id")
        .reset_index(drop=True)
    )
    cols = output_columns(False)
    assert list(df.columns) == cols
    assert list(df["uniprot_id"]) == ["P00000", "P12345"]
    iso_df = pd.read_csv(iso_out, dtype=str).fillna("")
    assert list(iso_df.columns) == [
        "parent_uniprot_id",
        "isoform_uniprot_id",
        "isoform_name",
        "isoform_synonyms",
        "is_canonical",
    ]
    assert len(iso_df) == 2<|MERGE_RESOLUTION|>--- conflicted
+++ resolved
@@ -43,10 +43,7 @@
     entry = _load_sample()
     headers = [">sp|P12345-1|", ">sp|P12345-2|"]
     isoforms = extract_isoforms(entry, headers)
-<<<<<<< HEAD
-=======
     assert [iso["isoform_name"] for iso in isoforms] == ["Isoform 1", "Isoform 2"]
->>>>>>> a8ced9f5
     assert isoforms[0]["isoform_synonyms"] == ["Alpha", "Zeta"]
     assert isoforms[1]["isoform_synonyms"] == ["Beta", "Gamma"]
 
