--- conflicted
+++ resolved
@@ -38,8 +38,8 @@
     """Configuration accepts ``target_chembl_id`` as an alias."""
     cfg = CONFIG_DIR / "alias.yaml"
     loaded = load_and_validate_config(cfg)
-<<<<<<< HEAD
     assert loaded.columns.chembl_id == "chembl_id"
+
 
 
 def test_chembl_id_with_legacy_schema(tmp_path: Path) -> None:
@@ -55,6 +55,3 @@
     schema_path.write_text(json.dumps(legacy_schema))
     loaded = load_and_validate_config(cfg_path, schema_path)
     assert loaded.columns.chembl_id == "target_chembl_id"
-=======
-    assert loaded.columns.chembl_id == "chembl_id"
->>>>>>> 37d6aae1
