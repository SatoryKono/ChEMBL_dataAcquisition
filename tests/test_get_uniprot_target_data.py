from __future__ import annotations

import importlib
import math
import subprocess
import sys
from importlib.machinery import SourceFileLoader
from pathlib import Path
<<<<<<< HEAD
from typing import Any
=======
from typing import Any, Callable, Iterable
>>>>>>> 33f1fd5c

import pytest
import requests
import yaml

from library.uniprot_client import UniProtRequestError

ROOT = Path(__file__).resolve().parents[1]
SCRIPT = ROOT / "scripts" / "get_uniprot_target_data.py"


class StubCacheConfig:
    """Minimal cache configuration used to stub project settings."""

    def __init__(
        self,
        *,
        enabled: bool = False,
        path: str | None = None,
        ttl_sec: float = 0.0,
    ) -> None:
        self.enabled = enabled
        self.path = path
        self.ttl_sec = ttl_sec

    def to_cache_dict(self) -> dict[str, Any]:
        """Return dictionary representation compatible with the CLI."""

        return {
            "enabled": self.enabled,
            "path": self.path,
            "ttl_sec": self.ttl_sec,
        }


class StubOutputConfig:
    """Output options emulating the configuration model."""

    def __init__(
        self,
        *,
        sep: str = ",",
        encoding: str = "utf-8",
        list_format: str = "json",
        include_sequence: bool = False,
    ) -> None:
        self.sep = sep
        self.encoding = encoding
        self.list_format = list_format
        self.include_sequence = include_sequence


class StubUniProtConfig:
    """Subset of UniProt configuration required by the CLI."""

    def __init__(
        self,
        *,
        include_isoforms: bool = False,
        use_fasta_stream_for_isoform_ids: bool = False,
        cache: StubCacheConfig | None = None,
        base_url: str = "https://example.uniprot",
        timeout_sec: float = 1.0,
        retries: int = 0,
        rps: float = 10.0,
        batch_size: int = 100,
        fields: Iterable[str] | None = None,
        columns: Iterable[str] | None = None,
    ) -> None:
        self.include_isoforms = include_isoforms
        self.use_fasta_stream_for_isoform_ids = use_fasta_stream_for_isoform_ids
        self.cache = cache
        self.base_url = base_url
        self.timeout_sec = timeout_sec
        self.retries = retries
        self.rps = rps
        self.batch_size = batch_size
        self.fields = list(fields or [])
        self.columns = list(columns or [])

    def model_dump(self) -> dict[str, list[str]]:
        """Return serialisable payload consumed by field resolution helper."""

        return {"fields": self.fields, "columns": self.columns}


class StubOrthologsConfig:
    """Minimal ortholog configuration keeping the CLI happy."""

    def __init__(
        self,
        *,
        enabled: bool = False,
        cache: StubCacheConfig | None = None,
        timeout_sec: float = 1.0,
        retries: int = 0,
        backoff_base_sec: float = 1.0,
        rate_limit_rps: float = 1.0,
        target_species: Iterable[str] | None = None,
    ) -> None:
        self.enabled = enabled
        self.cache = cache
        self.timeout_sec = timeout_sec
        self.retries = retries
        self.backoff_base_sec = backoff_base_sec
        self.rate_limit_rps = rate_limit_rps
        self.target_species = list(target_species or [])


class StubConfig:
    """Top-level configuration container for CLI tests."""

    def __init__(
        self,
        *,
        output: StubOutputConfig,
        uniprot: StubUniProtConfig,
        orthologs: StubOrthologsConfig | None = None,
        http_cache: StubCacheConfig | None = None,
    ) -> None:
        self.output = output
        self.uniprot = uniprot
        self.orthologs = orthologs or StubOrthologsConfig()
        self.http_cache = http_cache


def _setup_cli_stubs(
    module: Any,
    monkeypatch: pytest.MonkeyPatch,
    tmp_path: Path,
    config: StubConfig,
    *,
    normalize_entry: Callable[[dict[str, Any], bool, list[dict[str, Any]]], dict[str, Any]]
    | None = None,
    output_columns: Callable[[bool], list[str]] | None = None,
) -> dict[str, Any]:
    """Install common monkeypatches for the UniProt CLI tests."""

    records: dict[str, Any] = {
        "metadata": [],
        "serialise": [],
        "cache": [],
        "quality": [],
    }

    monkeypatch.setattr(module.yaml, "safe_load", lambda *_args, **_kwargs: {})
    monkeypatch.setattr(
        module,
        "load_uniprot_target_config",
        lambda *_args, **_kwargs: config,
    )
    monkeypatch.setattr(
        "library.logging_utils.configure_logging", lambda *_args, **_kwargs: None
    )
    monkeypatch.setattr(
        "library.cli_common.ensure_output_dir", lambda path: Path(path)
    )

    def fake_serialise_dataframe(
        df: Any, list_format: str, *, inplace: bool = False
    ) -> Any:
        records["serialise"].append(
            {"list_format": list_format, "inplace": inplace, "rows": int(getattr(df, "shape", (0, 0))[0])}
        )
        return df

    monkeypatch.setattr(
        "library.cli_common.serialise_dataframe", fake_serialise_dataframe
    )

    def fake_write_cli_metadata(
        path: Path,
        *,
        status: str = "ok",
        **kwargs: Any,
    ) -> None:
        payload = dict(kwargs)
        payload["status"] = status
        payload["path"] = Path(path)
        records["metadata"].append(payload)

    monkeypatch.setattr(
        "library.cli_common.write_cli_metadata", fake_write_cli_metadata
    )

    def fake_analyze_table_quality(*_args: Any, **_kwargs: Any) -> None:
        records["quality"].append({})

    monkeypatch.setattr(
        "library.cli_common.analyze_table_quality", fake_analyze_table_quality
    )

    quality_dir = tmp_path / "quality"
    quality_dir.mkdir()
    errors_path = tmp_path / "errors.json"

    def fake_resolve_cli_sidecar_paths(path: Path) -> tuple[Path, Path, Path]:
        return (path.with_suffix(path.suffix + ".meta.yaml"), errors_path, quality_dir)

    monkeypatch.setattr(
        "library.cli_common.resolve_cli_sidecar_paths", fake_resolve_cli_sidecar_paths
    )
    monkeypatch.setattr("library.io_utils.write_rows", lambda *_args, **_kwargs: None)
    monkeypatch.setattr(
        "library.uniprot_normalize.extract_ensembl_gene_ids", lambda *_args, **_kwargs: []
    )
    monkeypatch.setattr(
        "library.uniprot_normalize.extract_isoforms", lambda *_args, **_kwargs: []
    )

    def default_normalize_entry(
        data: dict[str, Any], include_seq: bool, isoforms: list[dict[str, Any]]
    ) -> dict[str, Any]:
        return {
            "uniprot_id": data["primaryAccession"],
            "gene_primary": "GENE",
            "organism_name": "Human",
            "isoforms_json": "[]",
        }

    monkeypatch.setattr(
        "library.uniprot_normalize.normalize_entry",
        normalize_entry or default_normalize_entry,
    )
    monkeypatch.setattr(
        "library.uniprot_normalize.output_columns",
        output_columns or (lambda *_args, **_kwargs: ["uniprot_id", "gene_primary"]),
    )

    def fake_cache_from_dict(data: Any) -> dict[str, Any] | None:
        if data is None:
            records["cache"].append(None)
            return None
        records["cache"].append(dict(data))
        return {"config": dict(data)}

    monkeypatch.setattr(
        "library.http_client.CacheConfig.from_dict", fake_cache_from_dict
    )

    return records


def test_missing_column_exits_cleanly(tmp_path: Path) -> None:
    """The UniProt target CLI should exit gracefully when the column is absent."""

    input_csv = tmp_path / "input.csv"
    input_csv.write_text("identifier\nP12345\n", encoding="utf-8")
    output_csv = tmp_path / "results.csv"

    result = subprocess.run(
        [
            sys.executable,
            str(SCRIPT),
            "--input",
            str(input_csv),
            "--output",
            str(output_csv),
        ],
        capture_output=True,
        text=True,
    )

    assert result.returncode == 1
    assert "does not contain the required" in result.stderr
    assert "Traceback" not in result.stderr

    meta_path = output_csv.with_name(f"{output_csv.name}.meta.yaml")
    assert meta_path.exists()
    metadata = yaml.safe_load(meta_path.read_text(encoding="utf-8"))
    assert metadata["status"] == "error"
    assert "does not contain the required" in metadata["error"]
    assert metadata["sha256"] is None


def test_missing_input_file_exits_with_error(
    monkeypatch: pytest.MonkeyPatch, capsys: pytest.CaptureFixture[str], tmp_path: Path
) -> None:
    """The CLI should report when the input file cannot be located."""

    import scripts.get_uniprot_target_data as cli

    real_path = cli.Path

    class MissingPathStub:
        """Stand-in path reporting that the referenced file is absent."""

        def __init__(self, raw: str):
            self._raw = raw

        def exists(self) -> bool:
            return False

        def is_file(self) -> bool:
            return False

        def __str__(self) -> str:
            return self._raw

        def __fspath__(self) -> str:
            return self._raw

    def fake_path(*args: object, **kwargs: object):  # type: ignore[no-untyped-def]
        if args and args[0] == "missing.csv" and len(args) == 1:
            return MissingPathStub("missing.csv")
        return real_path(*args, **kwargs)

    monkeypatch.setattr(cli, "Path", fake_path)

    with pytest.raises(SystemExit) as excinfo:
        cli.main(["--input", "missing.csv", "--output", str(tmp_path / "output.csv")])

    assert excinfo.value.code == 1
    captured = capsys.readouterr()
    assert "Input file missing.csv does not exist" in captured.err


<<<<<<< HEAD
def test_cli_records_warning_when_ortholog_flags_conflict(
    capsys: pytest.CaptureFixture[str],
    monkeypatch: pytest.MonkeyPatch,
    tmp_path: Path,
) -> None:
    """Ensure the metadata captures ortholog preference conflicts."""

    loader = SourceFileLoader("get_uniprot_target_data_conflict", str(SCRIPT))
    module = loader.load_module()

    input_path = tmp_path / "input.csv"
    input_path.write_text("uniprot_id\nP12345\n", encoding="utf-8")
    output_path = tmp_path / "output.csv"

    class DummyOutputConfig:
        list_format = "json"
        include_sequence = False
        sep = ","
        encoding = "utf-8"

    class DummyUniProtConfig:
        def __init__(self) -> None:
            self.include_isoforms = False
            self.use_fasta_stream_for_isoform_ids = False
            self.cache = None
            self.base_url = "https://example.uniprot"
            self.timeout_sec = 1.0
            self.retries = 0
            self.rps = 5.0
            self.fields: list[str] = []
            self.columns: list[str] = []

        def model_dump(self) -> dict[str, list[str]]:
            return {"fields": self.fields, "columns": self.columns}

    class DummyOrthologsConfig:
        def __init__(self) -> None:
            self.enabled = True
            self.cache = None
            self.timeout_sec = 1.0
            self.retries = 0
            self.backoff_base_sec = 1.0
            self.rate_limit_rps = 2.0

    class DummyConfig:
        def __init__(self) -> None:
            self.http_cache = None
            self.output = DummyOutputConfig()
            self.uniprot = DummyUniProtConfig()
            self.orthologs = DummyOrthologsConfig()

    monkeypatch.setattr(
        module,
        "load_uniprot_target_config",
        lambda *_args, **_kwargs: DummyConfig(),
    )
    monkeypatch.setattr(
        "library.cli_common.analyze_table_quality", lambda *_args, **_kwargs: None
    )
    monkeypatch.setattr(
        "library.cli_common.serialise_dataframe",
        lambda df, list_format, *, inplace=False: df,
    )
    monkeypatch.setattr(
        "library.http_client.CacheConfig.from_dict", lambda *_args, **_kwargs: None
    )
    monkeypatch.setattr(
        "library.uniprot_normalize.extract_ensembl_gene_ids",
        lambda *_args, **_kwargs: [],
    )
    monkeypatch.setattr(
        "library.uniprot_normalize.normalize_entry",
        lambda data, include_seq, isoforms: {"uniprot_id": data["primaryAccession"]},
    )
    monkeypatch.setattr(
        "library.uniprot_normalize.output_columns",
        lambda *_args, **_kwargs: ["uniprot_id"],
    )

    class DummyClient:
=======
def test_cli_respects_configuration_defaults(
    monkeypatch: pytest.MonkeyPatch, tmp_path: Path
) -> None:
    """CLI should honour configuration defaults when CLI flags are omitted."""

    module = importlib.import_module("scripts.get_uniprot_target_data")

    config = StubConfig(
        output=StubOutputConfig(
            sep=";",
            encoding="utf-16",
            list_format="pipe",
            include_sequence=True,
        ),
        uniprot=StubUniProtConfig(
            include_isoforms=False,
            cache=StubCacheConfig(enabled=True, path="/tmp/uniprot", ttl_sec=120.0),
            base_url="https://api.custom.uniprot",
            timeout_sec=12.5,
            retries=4,
            rps=6.5,
            batch_size=17,
            fields=["accession", "protein_name"],
            columns=["accession"],
        ),
        orthologs=StubOrthologsConfig(enabled=False),
        http_cache=StubCacheConfig(enabled=True, path="/tmp/global", ttl_sec=300.0),
    )

    include_sequence_flags: list[bool] = []

    def recording_normalise_entry(
        data: dict[str, Any], include_seq: bool, isoforms: list[dict[str, Any]]
    ) -> dict[str, Any]:
        include_sequence_flags.append(include_seq)
        return {
            "uniprot_id": data["primaryAccession"],
            "gene_primary": "GENE1",
            "organism_name": "Human",
            "isoforms_json": "[]",
        }

    def configured_output_columns(include_seq: bool) -> list[str]:
        base = ["uniprot_id", "gene_primary"]
        return [*base, "sequence"] if include_seq else base

    records = _setup_cli_stubs(
        module,
        monkeypatch,
        tmp_path,
        config,
        normalize_entry=recording_normalise_entry,
        output_columns=configured_output_columns,
    )

    input_csv = tmp_path / "input.csv"
    input_csv.write_text("uniprot_id\nP12345\n", encoding="utf-8")
    output_csv = tmp_path / "output.csv"

    captured_cfgs: list[Any] = []

    def fake_read_ids(path: Path, column: str, cfg: Any) -> Iterable[str]:
        assert path == input_csv
        assert column == "uniprot_id"
        captured_cfgs.append(cfg)
        yield "P12345"

    monkeypatch.setattr("library.io.read_ids", fake_read_ids)

    field_payloads: list[dict[str, Any]] = []

    def fake_resolve_fields(payload: dict[str, Any]) -> str:
        field_payloads.append(payload)
        return "accession,protein_name"

    monkeypatch.setattr(module, "_resolve_uniprot_fields", fake_resolve_fields)

    client_calls: dict[str, Any] = {"batches": []}

    class RecordingClient:
        def __init__(
            self,
            *,
            base_url: str,
            fields: str,
            network: Any,
            rate_limit: Any,
            cache: Any,
        ) -> None:
            client_calls["base_url"] = base_url
            client_calls["fields"] = fields
            client_calls["network"] = network
            client_calls["rate_limit"] = rate_limit
            client_calls["cache"] = cache

        def fetch_entries_json(
            self, accessions: list[str], *, batch_size: int = 0
        ) -> dict[str, dict[str, Any]]:
            client_calls["batches"].append((tuple(accessions), batch_size))
            return {
                acc: {"primaryAccession": acc, "organism": {"scientificName": "Human"}}
                for acc in accessions
            }

        def fetch_isoforms_fasta(self, *_args: Any, **_kwargs: Any) -> list[str]:
            raise AssertionError("Isoform fetching should be disabled by config")

        def fetch_entry_json(self, *_args: Any, **_kwargs: Any) -> dict[str, Any]:
            raise AssertionError("Single-entry fetch should not occur in this test")

    monkeypatch.setattr("library.uniprot_client.UniProtClient", RecordingClient)

    module.main(["--input", str(input_csv), "--output", str(output_csv)])

    assert output_csv.exists()
    assert captured_cfgs
    cfg = captured_cfgs[0]
    assert cfg.sep == ";"
    assert cfg.encoding == "utf-16"
    assert cfg.list_format == "pipe"
    assert include_sequence_flags == [True]
    assert field_payloads == [
        {"fields": config.uniprot.fields, "columns": config.uniprot.columns}
    ]

    assert client_calls["base_url"] == "https://api.custom.uniprot"
    network_cfg = client_calls["network"]
    assert network_cfg.timeout_sec == pytest.approx(12.5)
    assert network_cfg.max_retries == 4
    rate_cfg = client_calls["rate_limit"]
    assert rate_cfg.rps == pytest.approx(6.5)
    assert client_calls["cache"] == {"config": config.uniprot.cache.to_cache_dict()}
    assert client_calls["batches"] == [(("P12345",), 17)]
    assert records["cache"][0] == config.http_cache.to_cache_dict()
    assert records["cache"][1] == config.uniprot.cache.to_cache_dict()
    assert records["serialise"][0]["list_format"] == "pipe"
    assert records["serialise"][0]["inplace"] is True
    assert records["metadata"][0]["status"] == "ok"


def test_cli_uses_custom_batch_size(
    monkeypatch: pytest.MonkeyPatch, tmp_path: Path
) -> None:
    """CLI should respect ``--batch-size`` overrides when batching accessions."""

    module = importlib.import_module("scripts.get_uniprot_target_data")

    config = StubConfig(
        output=StubOutputConfig(),
        uniprot=StubUniProtConfig(batch_size=module.DEFAULT_BATCH_SIZE),
    )

    records = _setup_cli_stubs(module, monkeypatch, tmp_path, config)

    custom_batch_size = 3
    accessions = [f"P{index:05d}" for index in range(custom_batch_size * 2 + 1)]

    input_csv = tmp_path / "input.csv"
    input_csv.write_text(
        "uniprot_id\n" + "\n".join(accessions) + "\n",
        encoding="utf-8",
    )
    output_csv = tmp_path / "output.csv"

    def fake_read_ids(path: Path, column: str, cfg: Any) -> Iterable[str]:
        assert path == input_csv
        assert column == "uniprot_id"
        yield from accessions

    monkeypatch.setattr("library.io.read_ids", fake_read_ids)
    monkeypatch.setattr(module, "_resolve_uniprot_fields", lambda *_args, **_kwargs: "id")

    fetch_calls: list[tuple[tuple[str, ...], int]] = []

    class RecordingClient:
>>>>>>> 33f1fd5c
        def __init__(self, *_args: Any, **_kwargs: Any) -> None:
            pass

        def fetch_entries_json(
            self, accessions: list[str], *, batch_size: int = 0
<<<<<<< HEAD
        ) -> dict[str, dict[str, str]]:
            return {
                accession: {"primaryAccession": accession} for accession in accessions
            }

        def fetch_isoforms_fasta(self, _accession: str) -> list[str]:
            return []

    monkeypatch.setattr("library.uniprot_client.UniProtClient", DummyClient)

    expected_warning = (
        "Ortholog enrichment configuration conflict: CLI requested False but "
        "configuration orthologs.enabled=True. Ortholog data will not be "
        "retrieved. Use --orthologs-enabled/--no-orthologs-enabled to override "
        "the configuration."
    )
=======
        ) -> dict[str, dict[str, Any]]:
            fetch_calls.append((tuple(accessions), batch_size))
            return {acc: {"primaryAccession": acc} for acc in accessions}

        def fetch_isoforms_fasta(self, *_args: Any, **_kwargs: Any) -> list[str]:
            raise AssertionError("Isoform fetching should remain disabled")

        def fetch_entry_json(self, *_args: Any, **_kwargs: Any) -> dict[str, Any]:
            raise AssertionError("Single entry fetches are unexpected")

    monkeypatch.setattr("library.uniprot_client.UniProtClient", RecordingClient)
>>>>>>> 33f1fd5c

    module.main(
        [
            "--input",
<<<<<<< HEAD
            str(input_path),
            "--output",
            str(output_path),
            "--no-with-orthologs",
        ]
    )

    captured = capsys.readouterr()
    assert expected_warning in captured.err

    meta_path = output_path.with_name(f"{output_path.name}.meta.yaml")
    assert meta_path.exists()
    metadata = yaml.safe_load(meta_path.read_text(encoding="utf-8"))
    assert metadata["warnings"] == [expected_warning]
=======
            str(input_csv),
            "--output",
            str(output_csv),
            "--batch-size",
            str(custom_batch_size),
        ]
    )

    assert fetch_calls
    expected_batches = math.ceil(len(accessions) / custom_batch_size)
    assert len(fetch_calls) == expected_batches
    for batch_accessions, call_batch_size in fetch_calls:
        assert call_batch_size == custom_batch_size
        assert len(batch_accessions) <= custom_batch_size
    assert sum(len(batch) for batch, _size in fetch_calls) == len(accessions)
    assert records["metadata"][0]["status"] == "ok"


def test_cli_reports_network_error(
    monkeypatch: pytest.MonkeyPatch, tmp_path: Path
) -> None:
    """CLI should convert UniProt client failures into a clean exit."""

    module = importlib.import_module("scripts.get_uniprot_target_data")

    config = StubConfig(
        output=StubOutputConfig(),
        uniprot=StubUniProtConfig(),
    )

    records = _setup_cli_stubs(module, monkeypatch, tmp_path, config)

    input_csv = tmp_path / "input.csv"
    input_csv.write_text("uniprot_id\nP12345\n", encoding="utf-8")
    output_csv = tmp_path / "output.csv"

    monkeypatch.setattr(module, "_resolve_uniprot_fields", lambda *_args, **_kwargs: "id")

    def fake_read_ids(path: Path, column: str, cfg: Any) -> Iterable[str]:
        yield "P12345"

    monkeypatch.setattr("library.io.read_ids", fake_read_ids)

    class FailingClient:
        def __init__(self, *_args: Any, **_kwargs: Any) -> None:
            pass

        def fetch_entries_json(
            self, *_args: Any, **_kwargs: Any
        ) -> dict[str, dict[str, Any]]:
            raise UniProtRequestError(
                "https://api.custom.uniprot",
                attempts=2,
                cause=requests.RequestException("boom"),
            )

        def fetch_isoforms_fasta(self, *_args: Any, **_kwargs: Any) -> list[str]:
            return []

        def fetch_entry_json(self, *_args: Any, **_kwargs: Any) -> dict[str, Any]:
            return {}

    monkeypatch.setattr("library.uniprot_client.UniProtClient", FailingClient)

    with pytest.raises(SystemExit) as excinfo:
        module.main(["--input", str(input_csv), "--output", str(output_csv)])

    assert excinfo.value.code == 2
    assert records["metadata"]
    failure_meta = records["metadata"][0]
    assert failure_meta["status"] == "error"
    assert "Failed to retrieve" in failure_meta["error"]
    assert records["serialise"] == []
    assert records["quality"] == []
>>>>>>> 33f1fd5c
<|MERGE_RESOLUTION|>--- conflicted
+++ resolved
@@ -6,12 +6,11 @@
 import sys
 from importlib.machinery import SourceFileLoader
 from pathlib import Path
-<<<<<<< HEAD
+ 
 from typing import Any
-=======
+ 
 from typing import Any, Callable, Iterable
->>>>>>> 33f1fd5c
-
+ 
 import pytest
 import requests
 import yaml
@@ -327,8 +326,7 @@
     captured = capsys.readouterr()
     assert "Input file missing.csv does not exist" in captured.err
 
-
-<<<<<<< HEAD
+ 
 def test_cli_records_warning_when_ortholog_flags_conflict(
     capsys: pytest.CaptureFixture[str],
     monkeypatch: pytest.MonkeyPatch,
@@ -409,7 +407,7 @@
     )
 
     class DummyClient:
-=======
+ 
 def test_cli_respects_configuration_defaults(
     monkeypatch: pytest.MonkeyPatch, tmp_path: Path
 ) -> None:
@@ -585,13 +583,13 @@
     fetch_calls: list[tuple[tuple[str, ...], int]] = []
 
     class RecordingClient:
->>>>>>> 33f1fd5c
+ 
         def __init__(self, *_args: Any, **_kwargs: Any) -> None:
             pass
 
         def fetch_entries_json(
             self, accessions: list[str], *, batch_size: int = 0
-<<<<<<< HEAD
+ 
         ) -> dict[str, dict[str, str]]:
             return {
                 accession: {"primaryAccession": accession} for accession in accessions
@@ -608,24 +606,13 @@
         "retrieved. Use --orthologs-enabled/--no-orthologs-enabled to override "
         "the configuration."
     )
-=======
-        ) -> dict[str, dict[str, Any]]:
-            fetch_calls.append((tuple(accessions), batch_size))
-            return {acc: {"primaryAccession": acc} for acc in accessions}
-
-        def fetch_isoforms_fasta(self, *_args: Any, **_kwargs: Any) -> list[str]:
-            raise AssertionError("Isoform fetching should remain disabled")
-
-        def fetch_entry_json(self, *_args: Any, **_kwargs: Any) -> dict[str, Any]:
-            raise AssertionError("Single entry fetches are unexpected")
-
-    monkeypatch.setattr("library.uniprot_client.UniProtClient", RecordingClient)
->>>>>>> 33f1fd5c
+ 
+ 
 
     module.main(
         [
             "--input",
-<<<<<<< HEAD
+ 
             str(input_path),
             "--output",
             str(output_path),
@@ -640,25 +627,7 @@
     assert meta_path.exists()
     metadata = yaml.safe_load(meta_path.read_text(encoding="utf-8"))
     assert metadata["warnings"] == [expected_warning]
-=======
-            str(input_csv),
-            "--output",
-            str(output_csv),
-            "--batch-size",
-            str(custom_batch_size),
-        ]
-    )
-
-    assert fetch_calls
-    expected_batches = math.ceil(len(accessions) / custom_batch_size)
-    assert len(fetch_calls) == expected_batches
-    for batch_accessions, call_batch_size in fetch_calls:
-        assert call_batch_size == custom_batch_size
-        assert len(batch_accessions) <= custom_batch_size
-    assert sum(len(batch) for batch, _size in fetch_calls) == len(accessions)
-    assert records["metadata"][0]["status"] == "ok"
-
-
+ 
 def test_cli_reports_network_error(
     monkeypatch: pytest.MonkeyPatch, tmp_path: Path
 ) -> None:
@@ -715,4 +684,4 @@
     assert "Failed to retrieve" in failure_meta["error"]
     assert records["serialise"] == []
     assert records["quality"] == []
->>>>>>> 33f1fd5c
+ 