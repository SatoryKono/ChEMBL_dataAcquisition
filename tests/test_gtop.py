--- conflicted
+++ resolved
@@ -10,13 +10,11 @@
 if str(ROOT) not in sys.path:
     sys.path.insert(0, str(ROOT))
 
-<<<<<<< HEAD
-import sys
-from pathlib import Path
-=======
+
+
 from library.gtop_client import GtoPClient, GtoPConfig, resolve_target  # noqa: E402
 from library.gtop_normalize import normalise_interactions, normalise_synonyms  # noqa: E402
->>>>>>> 273150fe
+
 
 ROOT = Path(__file__).resolve().parents[1]
 if str(ROOT) not in sys.path:
